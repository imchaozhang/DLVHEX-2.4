/* dlvhex -- Answer-Set Programming with external interfaces.
 * Copyright (C) 2005, 2006, 2007 Roman Schindlauer
 * Copyright (C) 2006, 2007, 2008, 2009, 2010 Thomas Krennwallner
 * Copyright (C) 2009, 2010 Peter Schüller
 * 
 * This file is part of dlvhex.
 *
 * dlvhex is free software; you can redistribute it and/or modify it
 * under the terms of the GNU Lesser General Public License as
 * published by the Free Software Foundation; either version 2.1 of
 * the License, or (at your option) any later version.
 *
 * dlvhex is distributed in the hope that it will be useful, but
 * WITHOUT ANY WARRANTY; without even the implied warranty of
 * MERCHANTABILITY or FITNESS FOR A PARTICULAR PURPOSE.  See the GNU
 * Lesser General Public License for more details.
 *
 * You should have received a copy of the GNU Lesser General Public
 * License along with dlvhex; if not, write to the Free Software
 * Foundation, Inc., 51 Franklin St, Fifth Floor, Boston, MA
 * 02110-1301 USA.
 */


/**
 * @file   HexGrammarPTToASTConverter.cpp
 * @author Peter Schüller
 * @date   Wed Jul  8 14:30:08 CEST 2009
 * 
 * @brief  Converter: parse tree from HexGrammar to HEX AST
 */

#include "dlvhex/HexGrammarPTToASTConverter.h"
#include "dlvhex/Registry.hpp"
#include "dlvhex/ProgramCtx.h"
#include "dlvhex/Logger.hpp"
#include "dlvhex/Printer.hpp"

#include "dlvhex/SpiritDebugging.h"

#include <boost/algorithm/string/trim.hpp>
#include <boost/foreach.hpp>

#include <sstream>
#include <cassert>

DLVHEX_NAMESPACE_BEGIN

void HexGrammarPTToASTConverter::convertPTToAST(
    node_t& node)
{
  currentModuleName = "";
  // node is from "root" rule
  assert(node.value.id() == HexGrammar::Root);
  // adding syntax checker for module here:
  int countModule = 0;
  for(node_t::tree_iterator it = node.children.begin();it != node.children.end(); ++it)
    {
      if( it->value.id() == HexGrammar::Clause ) 
        createASTFromClause(*it);
      if( it->value.id() == HexGrammar::ModHeader ) 
        {
          // if at least we have already inserted one module
          if (countModule>0) 
            {
	      Module module(currentModuleName, ctx.registry()->inputList.size()-1, ctx.edbList.size()-1, ctx.idbList.size()-1); 
	      int address = ctx.registry()->moduleTable.storeAndGetAddress(module);	
	      DBGLOG(DBG, "Module stored address = " << address << " with module name = " << currentModuleName << std::endl);	
            }
          doModuleHeader(*it);
          countModule++;
        }
    }
  // insert for the last time
  Module module(currentModuleName, ctx.registry()->inputList.size()-1, ctx.edbList.size()-1, ctx.idbList.size()-1); 
  int address = ctx.registry()->moduleTable.storeAndGetAddress(module);	
  DBGLOG(DBG, "Module stored address = " << address << " with module name = " << currentModuleName << std::endl);	
}


// optionally assert whether node comes from certain rule
// descend into tree at node, until one child with value is found
// return this as string
// assert if multiple children with values are found
std::string HexGrammarPTToASTConverter::createStringFromNode(
    node_t& node, HexGrammar::RuleTags verifyRuleTag)
{
  // verify the tag
  assert(verifyRuleTag == HexGrammar::None || node.value.id() == verifyRuleTag);
  // debug output
  //printSpiritPT(std::cerr, node);
  // descend as long as there is only one child and the node has no value
  node_t* at = &node;
  while( (at->children.size() == 1) && (at->value.begin() == at->value.end()) )
    at = &at->children[0];
  // if we find one child which has a value, we return it
  if( at->value.begin() != at->value.end() )
  {
    std::string ret(at->value.begin(), at->value.end());
    boost::trim(ret);
    //std::cerr << "createStringFromNode returns '" << ret << "'" << std::endl;
    return ret;
  }
  // if we find multiple children which have a value, this is an error
  assert(false && "found multiple value children in createStringFromNode");
}


ID HexGrammarPTToASTConverter::createTerm_Helper(
    node_t& node, HexGrammar::RuleTags verify)
{
  assert(node.value.id() == verify);
  std::string s = createStringFromNode(node);
  assert(!s.empty());
  if( s == "_" )
  {
    // anonymous variable
    ID id = ctx.registry()->terms.getIDByString("_");
    if( id == ID_FAIL )
    {
      Term term(ID::MAINKIND_TERM | ID::SUBKIND_TERM_VARIABLE |
        ID::PROPERTY_VAR_ANONYMOUS, "_");
      id = ctx.registry()->terms.storeAndGetID(term);
    }
    return id;
  }
  else if( s.find_first_not_of("0123456789") == std::string::npos )
  {
    // integer term	
    std::stringstream st;
    st <<  s;
    ID id(ID::MAINKIND_TERM | ID::SUBKIND_TERM_INTEGER, 0);
    st >> id.address;
    return id;
  }
  else
  {
    // string, variable, or constant term
    if( s[0] == '"' )
      DBGLOG(DBG,"warning: we should expand the namespace of s='" << s << "' here!");
    #warning namespaces should be implemented around here
    ID id = ctx.registry()->terms.getIDByString(s);
    if( id == ID_FAIL )
    {
      Term term(ID::MAINKIND_TERM, s);
      if( s[0] == '"' || islower(s[0]) )
        term.kind |= ID::SUBKIND_TERM_CONSTANT;
      else
        term.kind |= ID::SUBKIND_TERM_VARIABLE;
      id = ctx.registry()->terms.storeAndGetID(term);
    }
    return id;
  }
}

namespace
{
  inline bool bodyContainsExternalAtoms(RegistryPtr registry, const Tuple& body)
  {
    // determine external atom property
    for(Tuple::const_iterator itt = body.begin(); itt != body.end(); ++itt)
    {
      if( itt->isExternalAtom() )
      {
        return true;
      }
      else if( itt->isAggregateAtom() )
      {
        // check recursively within!
        const AggregateAtom& aatom = registry->aatoms.getByID(*itt);
        if( bodyContainsExternalAtoms(registry, aatom.atoms) )
          return true;
      }
    }
    return false;
  }

  void markModulePropertyIfModuleBody(RegistryPtr registry, Rule& r)
  {
    // determine module atom property
    for(Tuple::const_iterator itt = r.body.begin(); itt != r.body.end(); ++itt)
      {
        if( itt->isModuleAtom() )
          {             
            r.kind |= ID::PROPERTY_RULE_MODATOMS;
            return;
          }
      }
  }

  void markExternalPropertyIfExternalBody(RegistryPtr registry, Rule& r)
  {
    // determine external atom property
    Tuple eatoms;
    registry->getExternalAtomsInTuple(r.body, eatoms);
    if( !eatoms.empty() )
      r.kind |= ID::PROPERTY_RULE_EXTATOMS;
  }

}

void HexGrammarPTToASTConverter::doModuleHeader(node_t& node) throw (SyntaxError)
{
  // node is from "mod_header" rule
  assert((node.children.size() == 9)||(node.children.size() == 8));
  DBGLOG(DBG, "Got module header: " << std::endl);
  // retrieve module name
  std::string modName = createStringFromNode(node.children[2], HexGrammar::Ident);
  DBGLOG(DBG, " - Module name : '" << modName << "'");
  //assert(mSC.announceModuleHeader(modName)==true);
  currentModuleName = modName;
/*
  if (ctx.mHT.insertModuleHeader(modName)==false)
    {
      throw SyntaxError("Error in inserting module header '" + modName);
    };
*/
  // expand edb and idb
  ctx.edbList.resize(ctx.edbList.size()+1);
  ctx.edbList.back().reset(new Interpretation(ctx.registry()));
  ctx.idbList.resize(ctx.idbList.size()+1);

  DBGLOG(DBG, " - Module inputs : ");
  ctx.registry()->inputList.resize(ctx.registry()->inputList.size()+1);
  if (node.children.size() == 9) 
    {
      // retrieve module inputs
      node_t& predList = node.children[5];
      assert(predList.value.id() == HexGrammar::PredList);
      std::string predName;
      int predArity;
      for(node_t::tree_iterator it = predList.children.begin();it != predList.children.end(); ++it){
        node_t& predDecl = *it;
        predName = createStringFromNode(predDecl.children[0]);
        predArity = atoi(createStringFromNode(predDecl.children[2]).c_str());
        DBGLOG(DBG, "'" << predName << "/" << predArity << "', ");
        //mSC.announcePredInputModuleHeader(predName, predArity);
        // ctx.mHT.insertPredInputModuleHeader(predName, predArity);
	Tuple& el = ctx.registry()->inputList.back();
	el.push_back(createPredFromIdent(predDecl.children[0], predArity));
      }
      DBGLOG(DBG, std::endl);
    } 
  else if (node.children.size() == 8) 
    {
      DBGLOG(DBG, " - no module input  ");
    }

  // ctx.idb.clear();
  // ctx.edb.reset(new Interpretation(ctx.registry));
}

void HexGrammarPTToASTConverter::createASTFromClause(
    node_t& node)
{
  // node is from "clause" rule
  assert(node.children.size() == 1);
  node_t& child = node.children[0];
  if( Logger::Instance().shallPrint(Logger::DBG) )
  {
    LOG(DBG,"createASTFromClause cAFC:");
    //printSpiritPT(Logger::Instance().stream(), child, "cAFC");
  }
  switch(child.value.id().to_long())
  {
  case HexGrammar::Maxint:
    {
      std::stringstream ss;
      ss << createStringFromNode(
        child.children[2], HexGrammar::Number);
      ss >> ctx.maxint;
      //printSpiritPT(std::cerr, child, "maxint>>");
    }
    break;
      #warning namespaces were here
    #if 0
  case HexGrammar::Namespace:
    {
      std::string prefix = createStringFromNode(child.children[2]);
      if( prefix[0] == '"' ) prefix = prefix.substr(1, prefix.length()-2);
      std::string ns = createStringFromNode(child.children[4]);
      if( ns[0] == '"' ) ns = ns.substr(1, ns.length()-2);
      bool success;
      success = (ctx.registry()->namespaces.insert(
             NamespaceTable::value_type(ns, prefix) )).second;
      if( !success )
        throw SyntaxError("error adding namespace '"+ns+"'/'"+prefix+"'");
    }
    break;
    #endif
  case HexGrammar::Rule:
    {
      //printSpiritPT(std::cerr, child, "rule>>");
      Tuple head = createRuleHeadFromDisj(child.children[0]);
      Tuple body;
      if( child.children.size() == 4 )
        // nonempty body
        body = createRuleBodyFromBody(child.children[2]);

      if( body.empty() && head.size() == 1 )
      {
        // atom -> put into edb

        // TODO: this case should not go here, but be made faster by already detecting it in the grammar
        ID id = *head.begin();
        if( !id.isOrdinaryGroundAtom() )
          throw SyntaxError("fact '"+ctx.registry()->ogatoms.getByID(id).text+"' not safe!");
	
	//ctx.edb->setFact(id.address);
	ctx.edbList.back()->setFact(id.address);        
        DBGLOG(DBG,"added fact with id " << id << " to edb");
      }
      else
      {
        // rule -> put into idb

        //TODO: store file position in rule (it was stored for diagnostics)
        // node.value.value().pos.file, node.value.value().pos.line);
        Rule r(ID::MAINKIND_RULE | ID::SUBKIND_RULE_REGULAR, head, body);
        markExternalPropertyIfExternalBody(ctx.registry(), r);
<<<<<<< HEAD
        markModulePropertyIfModuleBody(ctx.registry(), r);
=======
        if( r.head.size() > 1 )
          // mark as disjunctive
          r.kind |= ID::PROPERTY_RULE_DISJ;
>>>>>>> f628b392
        ID id = ctx.registry()->rules.storeAndGetID(r);
        // ctx.idb.push_back(id);
	ctx.idbList.back().push_back(id);
        DBGLOG(DBG,"added rule " << r << " with id " << id << " to idb");
      }
    }
    break;
  case HexGrammar::Constraint:
    {
      //TODO: store file position in rule (it was stored for diagnostics)
      // node.value.value().pos.file, node.value.value().pos.line);

      Rule r(ID::MAINKIND_RULE | ID::SUBKIND_RULE_CONSTRAINT);
      r.body = createRuleBodyFromBody(child.children[1]);
      markExternalPropertyIfExternalBody(ctx.registry(), r);
      markModulePropertyIfModuleBody(ctx.registry(), r);
      ID id = ctx.registry()->rules.storeAndGetID(r);
      // ctx.idb.push_back(id);
      ctx.idbList.back().push_back(id);
      DBGLOG(DBG,"added constraint " << r << " with id " << id << " to idb");
    }
    break;
  case HexGrammar::WeakConstraint:
    {
      //TODO: store file position in rule (it was stored for diagnostics)
      // node.value.value().pos.file, node.value.value().pos.line);

      Rule r(
        ID::MAINKIND_RULE | ID::SUBKIND_RULE_WEAKCONSTRAINT,
        ID::termFromInteger(1),
        ID::termFromInteger(1));
      if( child.children.size() > 6 )
      {
        // there is some weight
        unsigned offset = 0;
        if( !child.children[4].children.empty() )
        {
          // found first weight
          r.weight = createTermFromIdentVarNumber(child.children[4]);
          offset = 1;
        }
        if( !child.children[5+offset].children.empty() )
        {
          // found second weight
          r.level = createTermFromIdentVarNumber(child.children[5+offset]);
        }
      }

      r.body = createRuleBodyFromBody(child.children[1]);
      markExternalPropertyIfExternalBody(ctx.registry(), r);
      markModulePropertyIfModuleBody(ctx.registry(), r);
      ID id = ctx.registry()->rules.storeAndGetID(r);
      // ctx.idb.push_back(id);
      ctx.idbList.back().push_back(id);
      DBGLOG(DBG,"added weakconstraint " << r << " with id " << id << " to idb");
    }
    break;
  default:
    assert(false && "encountered unknown node in createASTFromClause!");
  }
}

Tuple HexGrammarPTToASTConverter::createRuleHeadFromDisj(node_t& node)
{
  assert(node.value.id() == HexGrammar::Disj);
  Tuple head;
  for(node_t::tree_iterator it = node.children.begin();
      it != node.children.end(); ++it)
    head.push_back(createAtomFromUserPred(*it));
  return head;
}

Tuple HexGrammarPTToASTConverter::createRuleBodyFromBody(node_t& node)
{
  assert(node.value.id() == HexGrammar::Body);
  Tuple body;
  for(node_t::tree_iterator it = node.children.begin();
      it != node.children.end(); ++it)
    body.push_back(createLiteralFromLiteral(*it));
  return body;
}

ID HexGrammarPTToASTConverter::createLiteralFromLiteral(node_t& node)
{
  assert(node.value.id() == HexGrammar::Literal);
  bool naf = node.children[0].value.id() == HexGrammar::Naf;
  int offset = naf?1:0;
  switch(node.children[offset].value.id().to_long())
  {
  case HexGrammar::BuiltinPred:
    return ID::literalFromAtom(createBuiltinPredFromBuiltinPred(node.children[0]), naf);
  case HexGrammar::UserPred:
    return ID::literalFromAtom(createAtomFromUserPred(node.children[offset]), naf);
  case HexGrammar::ExtAtom:
    return ID::literalFromAtom(createExtAtomFromExtAtom(node.children[offset]), naf);
  case HexGrammar::ModAtom:
    return ID::literalFromAtom(createModAtomFromModAtom(node.children[offset]), naf);
  case HexGrammar::Aggregate:
    return ID::literalFromAtom(createAggregateFromAggregate(node.children[offset]), naf);
  default:
    assert(false && "encountered unknown node in createLiteralFromLiteral!");
    return ID_FAIL;
  }
}

ID HexGrammarPTToASTConverter::createAtomFromUserPred(node_t& node)
{
  // we should do it that way:
  // lookup first by string (somehow normalized, best normalized to printing format)
  // if not found, create tuple and lookup by tuple [best would be if normalization does not allow this to happen]
  // if not found, create from tuple and string
  // TODO normalize tuple "(a,b,c)" atoms to classial ones "a(b,c)"
  // TODO normalize by removing spaces 
  // we will currently do it this way:
  // interpret tuple, lookup by tuple, store if new, otherwise reuse ID

  assert(node.value.id() == HexGrammar::UserPred);
  node_t& prednode = node.children[0];
  OrdinaryAtom atom(ID::MAINKIND_ATOM);
  bool neg = (prednode.children[0].value.id() == HexGrammar::Neg);
  int offset = neg?1:0;
	if( neg )
		throw std::runtime_error("strong negation currently not implemented!");
  //if( atom.neg )
  //  atom.kind |= ID::PROPERTY_NEGATIVE;
  switch(prednode.value.id().to_long())
  {
  case HexGrammar::UserPredClassical:
    {
      // <foo> ( <bar>, <baz>, ... )
      // push back the id for the predicate name	 
      atom.tuple.push_back( createPredFromIdent(prednode.children[0+offset], prednode.children[2+offset].children.size()) ); // offset for naf, 1 for pred name, 1 for (
      // =append
      Tuple t = createTupleFromTerms(prednode.children[2+offset]);
      // push back the id(s) for the term(s)	
      atom.tuple.insert(atom.tuple.end(), t.begin(), t.end());
    }
    break;
  case HexGrammar::UserPredTuple:
    {
      // ( <foo>, <bar>, <baz>, ... )
      node_t userPredTuple = prednode.children[1];
      // test whether the first symbol is predicate...
      if (islower(createStringFromNode(userPredTuple.children[0])[0]) ) 
        { 
          // namespaced the variable
          atom.tuple.push_back(createPredFromIdent(userPredTuple.children[0], userPredTuple.children.size()-1));
	  //rmv. DBGLOG(DBG, "[HexGrammarPTToASTConverter::createAtomFromUserPred] predName: " << createStringFromNode(userPredTuple.children[0]));
	  //rmv. DBGLOG(DBG, "[HexGrammarPTToASTConverter::createAtomFromUserPred] predArity: " << userPredTuple.children.size()-1);
          // do the rest
          for(node_t::tree_iterator it = userPredTuple.children.begin()+1; it != userPredTuple.children.end(); ++it)
            {
              atom.tuple.push_back(createTermFromTerm(*it));
            }
	  //rmv. DBGLOG(DBG, "[HexGrammarPTToASTConverter::createAtomFromUserPred] after for");
        }
      else // if all are variables...
        {
          atom.tuple = createTupleFromTerms(userPredTuple);
        }
    }
    break;
  case HexGrammar::UserPredAtom:
    // <foo>
    atom.tuple.push_back(createPredFromIdent(prednode.children[0+offset], 0));
    break;
  default:
    assert(false && "encountered unknown node in createAtomFromUserPred!");
  }

  // groundness
  DBGLOG(DBG,"checking groundness of tuple " << printrange(atom.tuple));
  IDKind kind = 0;
  BOOST_FOREACH(const ID& id, atom.tuple)
  {
    kind |= id.kind;
    // make this sure to make the groundness check work
    assert((id.kind & ID::SUBKIND_MASK) != ID::SUBKIND_TERM_BUILTIN);
  }
  const bool ground = !(kind & ID::SUBKIND_TERM_VARIABLE);
  OrdinaryAtomTable* tbl;
  if( ground )
  {
    atom.kind |= ID::SUBKIND_ATOM_ORDINARYG;
    tbl = &ctx.registry()->ogatoms;
  }
  else
  {
    atom.kind |= ID::SUBKIND_ATOM_ORDINARYN;
    tbl = &ctx.registry()->onatoms;
  }
  
  // lookup if we already know this one
  //DBGLOG(DBG,"looking up neg " << atom.neg << " tuple " << printvector(atom.tuple));
  DBGLOG(DBG,"looking up tuple " << printvector(atom.tuple));
  // TODO perhaps pass only ref to atom and let the key extractor do its magic
  {
    ID id = tbl->getIDByTuple(atom.tuple);
    if( id != ID_FAIL ) {
	std::stringstream ss;
  	RawPrinter printer(ss, ctx.registry());
  	Tuple::const_iterator it = atom.tuple.begin();
  	printer.print(*it);
	std::stringstream myss;
        std::string predInsideName = ss.str();
	myss << "-- myss: atom name: " << predInsideName;
  	it++;
	int countTuple = 0; 
  	if( it != atom.tuple.end() )
  	{
  	  ss << "(";
  	  printer.print(*it);
    	  countTuple ++;
  	  it++;
  	  while(it != atom.tuple.end())
  	  {
  	    ss << ",";
  	    printer.print(*it);
	    countTuple ++;
  	    it++;
  	  }
  	  ss << ")";
  	}
  	atom.text = ss.str();
	myss << ", with " << countTuple << " parameter";
	DBGLOG(DBG, myss.str());
        //assert(mSC.announcePredInside(predInsideName, countTuple)==true);
      DBGLOG(DBG, "-- found in tbl, atom text '" << atom.text << "'");
      return id;
    }
  }

  // atom.text
  // TODO this must be done more efficiently!
  // TODO but we need to do the following in any case: normalizing tuple "(a,b,c)" atoms to classial ones "a(b,c)" (or to the kind of atoms that have to be parsed most likely, or the kind of atoms that should be printed?) 
  #warning parsing efficiency problem
  // ideal way:
  // get begin iterator of first child, end iterator of last child
  // text should be between those
  //
  // our way:
  // print it from the IDs in atom.tuple

  std::stringstream ss;
  RawPrinter printer(ss, ctx.registry());
  Tuple::const_iterator it = atom.tuple.begin();
  printer.print(*it);
  std::stringstream myss;
  std::string predInsideName = ss.str();
  myss << "-- myss: atom name: " << predInsideName;
  it++;
  int countTuple = 0; 
  if( it != atom.tuple.end() )
  {
    ss << "(";
    printer.print(*it);
    countTuple ++;
    it++;
    while(it != atom.tuple.end())
    {
      ss << ",";
      printer.print(*it);
      countTuple ++;
      it++;
    }
    ss << ")";
  }
  atom.text = ss.str();
  myss << ", with " << countTuple << " parameter";
  DBGLOG(DBG,myss.str());
  DBGLOG(DBG,"got atom text '" << atom.text << "'");
  ID id = tbl->storeAndGetID(atom);
  DBGLOG(DBG,"stored atom " << atom << " which got id " << id);
  return id;
}

ID HexGrammarPTToASTConverter::createBuiltinPredFromBuiltinPred(node_t& node)
{
  assert(node.value.id() == HexGrammar::BuiltinPred);
  node_t& child = node.children[0];

  BuiltinAtom atom(ID::MAINKIND_ATOM | ID::SUBKIND_ATOM_BUILTIN);
  switch(child.value.id().to_long())
  {
  case HexGrammar::BuiltinTertopPrefix:
    atom.tuple.push_back(ID::termFromBuiltinString(
          createStringFromNode(child.children[0])));
    atom.tuple.push_back(createTermFromTerm(child.children[2]));
    atom.tuple.push_back(createTermFromTerm(child.children[4]));
    atom.tuple.push_back(createTermFromTerm(child.children[6]));
    break;
  case HexGrammar::BuiltinTertopInfix:
    atom.tuple.push_back(ID::termFromBuiltinString(
          createStringFromNode(child.children[3])));
    atom.tuple.push_back(createTermFromTerm(child.children[2]));
    atom.tuple.push_back(createTermFromTerm(child.children[4]));
    atom.tuple.push_back(createTermFromTerm(child.children[0]));
    break;
  case HexGrammar::BuiltinBinopPrefix:
    atom.tuple.push_back(ID::termFromBuiltinString(
          createStringFromNode(child.children[0])));
    atom.tuple.push_back(createTermFromTerm(child.children[2]));
    atom.tuple.push_back(createTermFromTerm(child.children[4]));
    break;
  case HexGrammar::BuiltinBinopInfix:
    atom.tuple.push_back(ID::termFromBuiltinString(
          createStringFromNode(child.children[1])));
    atom.tuple.push_back(createTermFromTerm(child.children[0]));
    atom.tuple.push_back(createTermFromTerm(child.children[2]));
    break;
  case HexGrammar::BuiltinOther:
    if( child.children.size() == 6 )
    {
      // #succ/2
      atom.tuple.push_back(ID::termFromBuiltinString(
            createStringFromNode(child.children[0])));
      atom.tuple.push_back(createTermFromTerm(child.children[2]));
      atom.tuple.push_back(createTermFromTerm(child.children[4]));
    }
    else
    {
      // #int/1
      atom.tuple.push_back(ID::termFromBuiltinString(
            createStringFromNode(child.children[0])));
      atom.tuple.push_back(createTermFromTerm(child.children[2]));
    }
    break;

  default:
    assert(false && "encountered unknown node in createBuiltinPredFromBuiltinPred!");
    return ID_FAIL; // keep the compiler happy
  }

  DBGLOG(DBG,"storing builtin atom " << atom);
  ID id = ctx.registry()->batoms.storeAndGetID(atom);
  DBGLOG(DBG,"stored builtin atom " << atom << " which got id " << id);
  return id;
}

ID HexGrammarPTToASTConverter::createExtAtomFromExtAtom(node_t& node)
{
  //printSpiritPT(std::cerr, node, ">>");
  assert(node.value.id() == HexGrammar::ExtAtom);
  ExternalAtom atom(ID::MAINKIND_ATOM | ID::SUBKIND_ATOM_EXTERNAL);
  atom.predicate = createTerm_Helper(node.children[1], HexGrammar::Ident);
  Tuple& inputs = atom.inputs;
  Tuple& outputs = atom.tuple;
  if( node.children.size() > 2 )
  {
    // either input or output
    unsigned offset = 0;
    if( node.children[2].value.id() == HexGrammar::ExtInputs )
    {
      // input
      offset = 1;
      if( node.children[2].children.size() > 2 )
      {
        // there is at least one term
        //printSpiritPT(std::cerr, node.children[2].children[1], ">>ii");
        inputs = createTupleFromTerms(node.children[2].children[1]);
      }
    }
    // check for output
    if( node.children.size() > (2+offset) )
    {
      if( node.children[2+offset].value.id() == HexGrammar::ExtOutputs )
      {
        // output
        if( node.children[2+offset].children.size() > 2 )
        {
          // there is at least one term
          //printSpiritPT(std::cerr, node.children[2+offset].children[1], ">>oo");
          outputs = createTupleFromTerms(node.children[2+offset].children[1]);
        }
      }
    }
  }

  DBGLOG(DBG,"storing external atom " << atom);
  ID id = ctx.registry()->eatoms.storeAndGetID(atom);
  DBGLOG(DBG,"stored external atom " << atom << " which got id " << id);
  return id;
}

ID HexGrammarPTToASTConverter::createModAtomFromModAtom(node_t& node)
{
  std::string modName = createStringFromNode(node.children[1], HexGrammar::Ident);
  DBGLOG(DBG, "-- found module atom: " << modName );
  //mSC.announceModuleCallsModName(modName);

  //printSpiritPT(std::cerr, node, ">>");
  assert(node.value.id() == HexGrammar::ModAtom);
  ModuleAtom atom(ID::MAINKIND_ATOM | ID::SUBKIND_ATOM_MODULE);
  Tuple& inputs = atom.inputs;
  atom.predicate = createPredFromIdent(node.children[1],-1);
  if( node.children.size() > 2 )
  {
    // either input or output
    unsigned offset = 0;
    if( node.children[2].value.id() == HexGrammar::ModInputs )
    {
      // input
      offset = 1;
      if( node.children[2].children.size() > 2 )
      {
        // there is at least one term
        //printSpiritPT(std::cerr, node.children[2].children[1], ">>ii");

        node_t& nodeChild = node.children[2].children[1];
        for(node_t::tree_iterator it = nodeChild.children.begin(); it != nodeChild.children.end(); ++it){
          std::string predInput = createStringFromNode(*it);
         // mSC.announceModuleCallsPredInput(predInput);
          DBGLOG(DBG, "pred Input detected: " << predInput);
        }
        inputs = createPredTupleFromTermsTuple(node.children[2].children[1]);
	
      }
    }
    offset = offset + 1;
    // this one: for output atom, change the currentModuleName temporarily to give the appropriate prefix
//    std::string tempcurrentModuleName = currentModuleName;
//    currentModuleName = modName;
    atom.outputAtom = createAtomFromUserPred(node.children[2+offset]);
//    currentModuleName = tempcurrentModuleName;
  }
  //mSC.insertCompleteModuleCalls();

  DBGLOG(DBG, "storing module atom " << atom);
  ID atomNewID = ctx.registry()->matoms.getIDByElement(atom.predicate, atom.inputs, atom.outputAtom);
  if ( atomNewID == ID_FAIL )
    {
      atomNewID = ctx.registry()->matoms.storeAndGetID(atom);
    }
  DBGLOG(DBG, "stored module atom " << atom << " which got id " << atomNewID);
  return atomNewID;
}

ID HexGrammarPTToASTConverter::createAggregateFromAggregate(node_t& node)
{
  //printSpiritPT(std::cerr, node, "AGG>>");
  assert(node.value.id() == HexGrammar::Aggregate);

  AggregateAtom aatom(ID::MAINKIND_ATOM | ID::SUBKIND_ATOM_AGGREGATE);
  ID& leftTerm = aatom.tuple[0];
  ID& leftComp = aatom.tuple[1];
  // aggFunc is a builtin and does not cover the whole "aggregate_pred"
  ID& aggFunc = aatom.tuple[2];
  ID& rightComp = aatom.tuple[3];
  ID& rightTerm = aatom.tuple[4];

  node_t& child = node.children[0];
  if( child.value.id() == HexGrammar::AggregateRel )
  {
    // binary relation between aggregate and term:
    // aggregate_rel
    //   = (term >> aggregate_binop >> aggregate_pred)
    //   | (aggregate_pred >> aggregate_binop >> term);
    if( child.children[0].value.id() == HexGrammar::Term )
    {
      leftTerm = createTermFromTerm(child.children[0]);
      leftComp = ID::termFromBuiltinString(
          createStringFromNode(child.children[1]));
      createAggregateFromAggregatePred(
          child.children[2], aggFunc, aatom.variables, aatom.atoms);
    }
    else
    {
      createAggregateFromAggregatePred(
          child.children[0], aggFunc, aatom.variables, aatom.atoms);
      rightComp = ID::termFromBuiltinString(
          createStringFromNode(child.children[1]));
      rightTerm = createTermFromTerm(child.children[2]);
    }
  }
  else
  {
    // aggregate is in (ternary) range between terms
    // aggregate_range
    //   = (term >> aggregate_leq_binop >> aggregate_pred >> aggregate_leq_binop >> term)
    //   | (term >> aggregate_geq_binop >> aggregate_pred >> aggregate_geq_binop >> term);
    assert(child.value.id() == HexGrammar::AggregateRange);
    leftTerm = createTermFromTerm(child.children[0]);
    leftComp = ID::termFromBuiltinString(
        createStringFromNode(child.children[1]));
    createAggregateFromAggregatePred(
        child.children[2], aggFunc, aatom.variables, aatom.atoms);
    rightComp = ID::termFromBuiltinString(
        createStringFromNode(child.children[3]));
    rightTerm = createTermFromTerm(child.children[4]);
  }
  
  DBGLOG(DBG,"storing aggregate atom " << aatom);
  ID aggid = ctx.registry()->aatoms.storeAndGetID(aatom);
  DBGLOG(DBG,"stored aggregate atom " << aatom << " which got id " << aggid);
  return aggid;
}

void HexGrammarPTToASTConverter::createAggregateFromAggregatePred(
    node_t& node,
    ID& predid, Tuple& vars, Tuple& atoms)
{
  assert(node.value.id() == HexGrammar::AggregatePred);
  predid = ID::termFromBuiltinString(
        createStringFromNode(node.children[0]));
  vars = createTupleFromTerms(node.children[2]);
  atoms = createRuleBodyFromBody(node.children[4]);
}

Tuple HexGrammarPTToASTConverter::createTupleFromTerms(node_t& node)
{
  assert(node.value.id() == HexGrammar::Terms);
  Tuple t;
  for(node_t::tree_iterator it = node.children.begin();
      it != node.children.end(); ++it)
    t.push_back(createTerm_Helper(*it, HexGrammar::Term));
//    t.push_back(createTermFromTerm(namespaced, *it));
  return t;
}

ID HexGrammarPTToASTConverter::createTermFromIdentVar(node_t& node)
{
  // DBGLOG(DBG, "[HexGrammarPTToASTConverter::createTermFromIdentVar] calling createTerm_Helper");
  return createTerm_Helper(node, HexGrammar::IdentVar);
}

ID HexGrammarPTToASTConverter::createTermFromIdentVarNumber(node_t& node)
{
  return createTerm_Helper(node, HexGrammar::IdentVarNumber);
}

ID HexGrammarPTToASTConverter::createTermFromTerm(node_t& node)
{
  return createTerm_Helper(node, HexGrammar::Term);
}

Tuple HexGrammarPTToASTConverter::createPredTupleFromTermsTuple(node_t& node)
{
  assert(node.value.id() == HexGrammar::Terms);
  Tuple t;
  for(node_t::tree_iterator it = node.children.begin(); it != node.children.end(); ++it){
    // do not know the arity, give -1
    t.push_back(createPredFromIdent(*it, -1));
  }
  return t;
}

ID HexGrammarPTToASTConverter::createPredFromIdent(node_t& node, int arity)
{
  std::string s = createStringFromNode(node);
  assert(!s.empty());
  s = currentModuleName + MODULEPREFIXSEPARATOR + s;
  ID id = ctx.registry()->preds.getIDByString(s);
  if( id == ID_FAIL )
    {
      Predicate predicate(ID::MAINKIND_TERM, s, arity);
      predicate.kind |= ID::SUBKIND_TERM_PREDICATE;
      id = ctx.registry()->preds.storeAndGetID(predicate);
      DBGLOG(DBG, "Preds saved " << s << std::endl);
    } 
  else 
    {
       //TODO should check if the pred arity is different from the one that is created before
       // except for arity = -1 ? 
    }
  return id;
}
DLVHEX_NAMESPACE_END

// vim: set expandtab:

// Local Variables:
// mode: C++
// End:<|MERGE_RESOLUTION|>--- conflicted
+++ resolved
@@ -56,8 +56,16 @@
   int countModule = 0;
   for(node_t::tree_iterator it = node.children.begin();it != node.children.end(); ++it)
     {
-      if( it->value.id() == HexGrammar::Clause ) 
+      if( it->value.id() == HexGrammar::Clause ) {
+	if (countModule == 0)
+	  { // encounter another thing but module header? probably this program is not an MLP anyway
+	    // create all of the think for safety reason
+            ctx.edbList.resize(ctx.edbList.size()+1);
+            ctx.edbList.back().reset(new Interpretation(ctx.registry()));
+            ctx.idbList.resize(ctx.idbList.size()+1);
+	  }
         createASTFromClause(*it);
+      }
       if( it->value.id() == HexGrammar::ModHeader ) 
         {
           // if at least we have already inserted one module
@@ -71,10 +79,13 @@
           countModule++;
         }
     }
-  // insert for the last time
-  Module module(currentModuleName, ctx.registry()->inputList.size()-1, ctx.edbList.size()-1, ctx.idbList.size()-1); 
-  int address = ctx.registry()->moduleTable.storeAndGetAddress(module);	
-  DBGLOG(DBG, "Module stored address = " << address << " with module name = " << currentModuleName << std::endl);	
+  if ( countModule>0 )
+    { // at least there is one module atom
+      // insert for the last time
+      Module module(currentModuleName, ctx.registry()->inputList.size()-1, ctx.edbList.size()-1, ctx.idbList.size()-1); 
+      int address = ctx.registry()->moduleTable.storeAndGetAddress(module);	
+      DBGLOG(DBG, "Module stored address = " << address << " with module name = " << currentModuleName << std::endl);	
+    }
 }
 
 
@@ -234,8 +245,6 @@
         predName = createStringFromNode(predDecl.children[0]);
         predArity = atoi(createStringFromNode(predDecl.children[2]).c_str());
         DBGLOG(DBG, "'" << predName << "/" << predArity << "', ");
-        //mSC.announcePredInputModuleHeader(predName, predArity);
-        // ctx.mHT.insertPredInputModuleHeader(predName, predArity);
 	Tuple& el = ctx.registry()->inputList.back();
 	el.push_back(createPredFromIdent(predDecl.children[0], predArity));
       }
@@ -245,9 +254,6 @@
     {
       DBGLOG(DBG, " - no module input  ");
     }
-
-  // ctx.idb.clear();
-  // ctx.edb.reset(new Interpretation(ctx.registry));
 }
 
 void HexGrammarPTToASTConverter::createASTFromClause(
@@ -305,9 +311,13 @@
         ID id = *head.begin();
         if( !id.isOrdinaryGroundAtom() )
           throw SyntaxError("fact '"+ctx.registry()->ogatoms.getByID(id).text+"' not safe!");
-	
-	//ctx.edb->setFact(id.address);
+
+	DBGLOG(DBG,"before set fact for: " << id.address);
+	DBGLOG(DBG,"edb: " << *ctx.edb);
+	ctx.edb->setFact(id.address);
+	DBGLOG(DBG,"1111");
 	ctx.edbList.back()->setFact(id.address);        
+	DBGLOG(DBG,"2222");
         DBGLOG(DBG,"added fact with id " << id << " to edb");
       }
       else
@@ -318,15 +328,12 @@
         // node.value.value().pos.file, node.value.value().pos.line);
         Rule r(ID::MAINKIND_RULE | ID::SUBKIND_RULE_REGULAR, head, body);
         markExternalPropertyIfExternalBody(ctx.registry(), r);
-<<<<<<< HEAD
         markModulePropertyIfModuleBody(ctx.registry(), r);
-=======
         if( r.head.size() > 1 )
           // mark as disjunctive
           r.kind |= ID::PROPERTY_RULE_DISJ;
->>>>>>> f628b392
         ID id = ctx.registry()->rules.storeAndGetID(r);
-        // ctx.idb.push_back(id);
+        ctx.idb.push_back(id);
 	ctx.idbList.back().push_back(id);
         DBGLOG(DBG,"added rule " << r << " with id " << id << " to idb");
       }
@@ -342,7 +349,7 @@
       markExternalPropertyIfExternalBody(ctx.registry(), r);
       markModulePropertyIfModuleBody(ctx.registry(), r);
       ID id = ctx.registry()->rules.storeAndGetID(r);
-      // ctx.idb.push_back(id);
+      ctx.idb.push_back(id);
       ctx.idbList.back().push_back(id);
       DBGLOG(DBG,"added constraint " << r << " with id " << id << " to idb");
     }
@@ -377,7 +384,7 @@
       markExternalPropertyIfExternalBody(ctx.registry(), r);
       markModulePropertyIfModuleBody(ctx.registry(), r);
       ID id = ctx.registry()->rules.storeAndGetID(r);
-      // ctx.idb.push_back(id);
+      ctx.idb.push_back(id);
       ctx.idbList.back().push_back(id);
       DBGLOG(DBG,"added weakconstraint " << r << " with id " << id << " to idb");
     }
@@ -472,14 +479,11 @@
         { 
           // namespaced the variable
           atom.tuple.push_back(createPredFromIdent(userPredTuple.children[0], userPredTuple.children.size()-1));
-	  //rmv. DBGLOG(DBG, "[HexGrammarPTToASTConverter::createAtomFromUserPred] predName: " << createStringFromNode(userPredTuple.children[0]));
-	  //rmv. DBGLOG(DBG, "[HexGrammarPTToASTConverter::createAtomFromUserPred] predArity: " << userPredTuple.children.size()-1);
           // do the rest
           for(node_t::tree_iterator it = userPredTuple.children.begin()+1; it != userPredTuple.children.end(); ++it)
             {
               atom.tuple.push_back(createTermFromTerm(*it));
             }
-	  //rmv. DBGLOG(DBG, "[HexGrammarPTToASTConverter::createAtomFromUserPred] after for");
         }
       else // if all are variables...
         {
@@ -875,7 +879,7 @@
 {
   std::string s = createStringFromNode(node);
   assert(!s.empty());
-  s = currentModuleName + MODULEPREFIXSEPARATOR + s;
+  if (currentModuleName != "") s = currentModuleName + MODULEPREFIXSEPARATOR + s;
   ID id = ctx.registry()->preds.getIDByString(s);
   if( id == ID_FAIL )
     {

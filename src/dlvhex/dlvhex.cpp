/* dlvhex -- Answer-Set Programming with external interfaces.
 * Copyright (C) 2005, 2006, 2007 Roman Schindlauer
 * 
 * This file is part of dlvhex.
 *
 * dlvhex is free software; you can redistribute it and/or modify it
 * under the terms of the GNU Lesser General Public License as
 * published by the Free Software Foundation; either version 2.1 of
 * the License, or (at your option) any later version.
 *
 * dlvhex is distributed in the hope that it will be useful, but
 * WITHOUT ANY WARRANTY; without even the implied warranty of
 * MERCHANTABILITY or FITNESS FOR A PARTICULAR PURPOSE.  See the GNU
 * Lesser General Public License for more details.
 *
 * You should have received a copy of the GNU Lesser General Public
 * License along with dlvhex; if not, write to the Free Software
 * Foundation, Inc., 51 Franklin St, Fifth Floor, Boston, MA
 * 02110-1301 USA
 */


/**
 * @file   dlvhex.cpp
 * @author Roman Schindlauer
 * @date   Thu Apr 28 15:00:10 2005
 * 
 * @brief  main().
 * 
 */

/** @mainpage dlvhex Source Documentation
 *
 * \section intro_sec Overview
 *
 * You will look into the documentation of dlvhex most likely to implement a
 * plugin. In this case, please continue with the \ref pluginframework "Plugin
 * Interface Module", which contains all necessary information.
 *
 * For an overview on the logical primitives and datatypes used by dlvhex, see
 * \ref dlvhextypes "dlvhex Datatypes".
 */


/**
 * \defgroup dlvhextypes dlvhex Types
 *
 */


#ifdef HAVE_CONFIG_H
#include "config.h"
#endif // HAVE_CONFIG_H


#include "dlvhex/ProgramCtx.h"
#include "dlvhex/PluginContainer.h"
#include "dlvhex/Program.h"
#include "dlvhex/AtomNode.h"
#include "dlvhex/NodeGraph.h"
#include "dlvhex/globals.h"
#include "dlvhex/Error.h"
#include "dlvhex/RuleMLOutputBuilder.h"
#include "dlvhex/PrintVisitor.h"
#include "dlvhex/DLVProcess.h"

#include <getopt.h>
#include <iostream>
#include <sstream>
#include <cstring>

#include <boost/tokenizer.hpp>


DLVHEX_NAMESPACE_USE


/// argv[0]
const char*  WhoAmI;



/**
 * @brief Print logo.
 */
void
printLogo(std::ostream &out)
{
  out << "DLVHEX "
#ifdef HAVE_CONFIG_H
      << VERSION << " "
#endif // HAVE_CONFIG_H
      << "[build "
      << __DATE__ 
#ifdef __GNUC__
      << "   gcc " << __VERSION__ 
#endif // __GNUC__
      << "]"
      << std::endl << std::endl;
}


/**
 * @brief Print logo and copyright.
 */
void
printVersion(std::ostream &out)
{
  printLogo(out);

  out << "Copyright (C) 2005-2008 Roman Schindlauer and Thomas Krennwallner." << std::endl
      << "This is free software; see the source for copying conditions.  There is NO" << std::endl
      << "warranty; not even for MERCHANTABILITY or FITNESS FOR A PARTICULAR PURPOSE." << std::endl;

  out << "See the file named AUTHORS for a list of contributors." << std::endl << std::endl;

  out << "Homepage: http://www.kr.tuwien.ac.at/research/systems/dlvhex/" << std::endl;
}


/**
 * @brief Print usage help.
 */
void
printUsage(std::ostream &out, bool full)
{
  printLogo(out);

  //      123456789-123456789-123456789-123456789-123456789-123456789-123456789-123456789-

  out << "dlvhex is the name of a prototype application for computing the" << std::endl
      << "models of so-called HEX-programs, which are an extension of" << std::endl
      << "Answer-Set Programs towards integration of higher-order reasoning" << std::endl
      << "and external computation sources." << std::endl << std::endl;

  out << "Usage: " << WhoAmI << " [OPTION] FILENAME [FILENAME ...]" << std::endl
      << std::endl;

  if (!full)
    {
      out << "Specify -h or --help for more detailed usage information." << std::endl
	  << std::endl;
      
      return;
    }

  //
  // As soos as we have more options, we can introduce sections here!
  //
  //      123456789-123456789-123456789-123456789-123456789-123456789-123456789-123456789-
  out << "Options:" << std::endl
      << "     --               Parse from stdin." << std::endl
      << " -s, --silent         Do not display anything than the actual result." << std::endl
    //        << "--strongsafety     Check rules also for strong safety." << std::endl
      << " -p, --plugindir=DIR  Specify additional directory where to look for plugin" << std::endl
      << "                      libraries (additionally to the installation plugin-dir" << std::endl
      << "                      and $HOME/.dlvhex/plugins)." << std::endl
      << " -f, --filter=foo[,bar[,...]]" << std::endl
      << "                      Only display instances of the specified predicate(s)." << std::endl
      << " -a, --allmodels      Display all models also under weak constraints." << std::endl
      << " -r, --reverse        Reverse weak constraint ordering." << std::endl
      << "     --firstorder     No higher-order reasoning." << std::endl
      << "     --ruleml         Output in RuleML-format (v0.9)." << std::endl
      << "     --noeval         Just parse the program, don't evaluate it (only useful" << std::endl
      << "                      with --verbose)." << std::endl
      << "     --keepnsprefix   Keep specified namespace-prefixes in the result." << std::endl
      << "     --solver=S       Use S as ASP engine, where S is one of (dlv,dlvdb)" << std::endl
      << " -v, --verbose[=N]    Specify verbose category (default: 1):" << std::endl
      << "                      1  - program analysis information (including dot-file)" << std::endl
      << "                      2  - program modifications by plugins" << std::endl
      << "                      4  - intermediate model generation info" << std::endl
      << "                      8  - timing information (only if configured with" << std::endl
      << "                                               --enable-debug)" << std::endl
      << "                      add values for multiple categories." << std::endl;
}


/**
 * @brief Print a fatal error message and terminate.
 */
void
InternalError (const char *msg)
{
  std::cerr << std::endl
	    << "An internal error occurred (" << msg << ")."
	    << std::endl
	    << "Please contact <" PACKAGE_BUGREPORT ">." << std::endl;
  exit (99);
}



///@brief predicate returns true iff argument is not alpha-numeric and
///is not one of {_,-,.} characters, i.e., it returns true if
///characater does not belong to XML's NCNameChar character class.
struct NotNCNameChar : public std::unary_function<char, bool>
{
  bool
  operator() (char c)
  {
    c = std::toupper(c);
    return
      (c < 'A' || c > 'Z') &&
      (c < '0' || c > '9') &&
      c != '-' &&
      c != '_' &&
      c != '.';
  }
};


void
insertNamespaces()
{
  ///@todo move this stuff to Term, this has nothing to do here!

  if (Term::namespaces.size() == 0)
    return;

  std::string prefix;

  for (NamesTable<std::string>::const_iterator nm = Term::names.begin();
       nm != Term::names.end();
       ++nm)
    {
      for (std::vector<std::pair<std::string, std::string> >::iterator ns = Term::namespaces.begin();
	   ns != Term::namespaces.end();
	   ++ns)
	{
	  prefix = ns->second + ':';

	  //
	  // prefix must occur either at beginning or right after quote
	  //
	  unsigned start = 0;
	  unsigned end = (*nm).length();

	  if ((*nm)[0] == '"')
	    {
	      ++start;
	      --end;
	    }

	    
	  //
	  // accourding to http://www.w3.org/TR/REC-xml-names/ QNames
	  // consist of a prefix followed by ':' and a LocalPart, or
	  // just a LocalPart. In case of a single LocalPart, we would
	  // not find prefix and leave that Term alone. If we find a
	  // prefix in the Term, we must disallow non-NCNames in
	  // LocalPart, otw. we get in serious troubles when replacing
	  // proper Terms:
	  // NameChar ::= Letter | Digit | '.' | '-' | '_' | ':' | CombiningChar | Extender  
	  //

	  std::string::size_type colon = (*nm).find(":", start);
					  
	  if (colon != std::string::npos) // Prefix:LocalPart
	    {
	      std::string::const_iterator it =
		std::find_if((*nm).begin() + colon + 1, (*nm).begin() + end - 1, NotNCNameChar());

	      // prefix starts with ns->second, LocalPart does not
	      // contain non-NCNameChars, hence we can replace that
	      // Term
	      if ((*nm).find(prefix, start) == start &&
		  (it == (*nm).begin() + end - 1)
		  )
		{
		  std::string r(*nm);
	      
		  r.replace(start, prefix.length(), ns->first); // replace ns->first from start to prefix + 1
		  r.replace(0, 1, "\"<");
		  r.replace(r.length() - 1, 1, ">\"");
	      
		  Term::names.modify(nm, r);
		}
	    }
	}
    }
}



void
removeNamespaces()
{
  ///@todo move this stuff to Term, this has nothing to do here!

  if (Term::namespaces.size() == 0)
    return;

  std::string prefix;
  std::string fullns;

  for (NamesTable<std::string>::const_iterator nm = Term::names.begin();
       nm != Term::names.end();
       ++nm)
    {
      for (std::vector<std::pair<std::string, std::string> >::iterator ns = Term::namespaces.begin();
	   ns != Term::namespaces.end();
	   ++ns)
	{
	  fullns = ns->first;

	  prefix = ns->second + ":";

	  //
	  // original ns must occur either at beginning or right after quote
	  //
	  unsigned start = 0;
	  if ((*nm)[0] == '"')
	    start = 1;

	  if ((*nm).find(fullns, start) == start)
	    {
	      std::string r(*nm);

	      r.replace(start, fullns.length(), prefix);

	      Term::names.modify(nm, r);
	    }
	}
    }
}



int
main (int argc, char *argv[])
{
  WhoAmI = argv[0];

  // The Program Context
  ProgramCtx pctx;


  /////////////////////////////////////////////////////////////////
  //
  // Option handling
  //
  /////////////////////////////////////////////////////////////////

  // global defaults:
  ///@todo clean up!!
  Globals::Instance()->setOption("NoPredicate", 1);
  Globals::Instance()->setOption("Silent", 0);
  Globals::Instance()->setOption("Verbose", 0);
  Globals::Instance()->setOption("NoPredicate", 1);
  Globals::Instance()->setOption("StrongSafety", 1);
  Globals::Instance()->setOption("AllModels", 0);
  Globals::Instance()->setOption("ReverseAllModels", 0);

  // options only used here in main():
  bool optionPipe = false;
  bool optionNoEval = false;
  bool optionKeepNSPrefix = false;

  // path to an optional plugin directory
  std::string optionPlugindir;

  ///@todo dlt switch should be temporary until we have a proper rewriter for flogic!
  bool optiondlt = false;

  bool helpRequested = false;
  bool versionRequested = false;

  extern char* optarg;
  extern int optind;
  extern int opterr;

  //
  // prevent error message for unknown options - they might be known to
  // plugins later!
  //
  opterr = 0;

  int ch;
  int longid;
  
  static const char* shortopts = "hsvf:p:arV";
  static struct option longopts[] =
    {
      { "help", no_argument, 0, 'h' },
      { "silent", no_argument, 0, 's' },
      { "verbose", optional_argument, 0, 'v' },
      { "filter", required_argument, 0, 'f' },
      { "plugindir", required_argument, 0, 'p' },
      { "allmodels", no_argument, 0, 'a' },
      { "reverse", no_argument, 0, 'r' },
      { "version", no_argument, 0, 'V' },
      { "firstorder", no_argument, &longid, 1 },
      { "weaksafety", no_argument, &longid, 2 },
      { "ruleml",     no_argument, &longid, 3 },
      { "dlt",        no_argument, &longid, 4 },
      { "noeval",     no_argument, &longid, 5 },
      { "keepnsprefix", no_argument, &longid, 6 },
      { "solver", required_argument, &longid, 7 },
      { NULL, 0, NULL, 0 }
    };

  while ((ch = getopt_long(argc, argv, shortopts, longopts, NULL)) != -1)
    {
      switch (ch)
	{
	case 'h':
	  helpRequested = true;
	  break;

	case 's':
	  Globals::Instance()->setOption("Silent", 1);
	  break;

	case 'v':
	  if (optarg)
	    Globals::Instance()->setOption("Verbose", atoi(optarg));
	  else
	    Globals::Instance()->setOption("Verbose", 1);
	  break;

	case 'f':
	  {
	    boost::char_separator<char> sep(",");
	    std::string oa(optarg); // g++ 3.3 is unable to pass that at the ctor line below
	    boost::tokenizer<boost::char_separator<char> > tok(oa, sep);
	    
	    for (boost::tokenizer<boost::char_separator<char> >::const_iterator f = tok.begin();
		 f != tok.end(); ++f)
	      {
		Globals::Instance()->addFilter(*f);
	      }
	  }
	  break;
	  
	case 'p':
	  optionPlugindir = std::string(optarg);
	  break;

	case 'a':
	  Globals::Instance()->setOption("AllModels", 1);
	  break;

	case 'r':
	  Globals::Instance()->setOption("ReverseOrder", 1);
	  break;

	case 'V':
	  versionRequested = true;
	  break;

	case 0:
	  switch (longid)
	    {
	    case 1:
	      Globals::Instance()->setOption("NoPredicate", 0);
	      break;

	    case 2:
	      Globals::Instance()->setOption("StrongSafety", 0);
	      break;

	    case 3:
	      pctx.setOutputBuilder(new RuleMLOutputBuilder);
	      // XML output makes only sense with silent:
	      Globals::Instance()->setOption("Silent", 1);
	      break;

	    case 4:
	      optiondlt = true;
	      break;

	    case 5:
	      optionNoEval = true;
	      break;

	    case 6:
	      optionKeepNSPrefix = true;
	      break;

	    case 7:
	      std::string solver(optarg);
	      if (solver == "dlvdb")
		{
#if defined(HAVE_DLVDB)
		  pctx.setProcess(new DLVDBProcess);
#else
<<<<<<< HEAD
		  printLogo(std::cerr);
=======
		  printLogo();
>>>>>>> 81a8bced
		  std::cerr << "The command line option ``--solver=dlvdb´´ "
			    << "requires that dlvhex has compiled-in dlvdb support. "
			    << "Please reconfigure the dlvhex source." 
			    << std::endl;
		  exit(1);
#endif // HAVE_DLVDB
		}
	      else // default is DLV
		{
		  pctx.setProcess(new DLVProcess);
		}
	      break;
	    }
	  break;

	case '?':
	  pctx.addOption(argv[optind - 1]);
	  break;
	}
    }

  if (versionRequested)
    {
      printVersion(std::cerr);
      exit(0);
    }

  //
  // no arguments at all: shorthelp
  //
  if (argc == 1)
    {
      printUsage(std::cerr, false);
      exit(1);
    }

  bool inputIsWrong = false;

  //
  // check if we have any input (stdin, file, or URI)
  // if inout is not or badly specified, remember this and show shorthelp
  // later if everthing was ok with the options
  //

  //
  // stdin requested, append it first
  //
  if (!strcmp(argv[optind - 1], "--"))
    {
      optionPipe = true;
      pctx.addInputSource(argv[optind - 1]);
    }

  if (optind == argc && !optionPipe)
    {
      // no files and no stdin - error
      inputIsWrong = true;
    }
  else if (optind == argc && optionPipe)
    {
      // no files and stdin: set the lpfilename to a dummy value
      Globals::Instance()->lpfilename = "lpgraph.dot";
    }
  else
    {
      //
      // collect filenames/URIs
      //
      for (int i = optind; i < argc; ++i)
	{
	  pctx.addInputSource(argv[i]);
	}
    }

  // setup the plugin container
  pctx.setPluginContainer(PluginContainer::instance(optionPlugindir));


  /////////////////////////////////////////////////////////////////
  //
  // DLVHEX main execution
  //
  /////////////////////////////////////////////////////////////////

  try
    {

      /////////////////////////////////////////////////////////////////
      //
      // search for plugins
      //
      /////////////////////////////////////////////////////////////////
  
      ///@todo this could be better
      Globals::Instance()->setOption("HelpRequested", helpRequested);

      if (helpRequested)
	{
	  printUsage(std::cerr, true);
	}

      pctx.openPlugins();

      //
      // help was requested -> we are done now
      //
      if (helpRequested)
	{
	  exit(0);
	}
      
      //
      // any unknown options left?
      //
      if (!pctx.getOptions()->empty())
	{
	  printUsage(std::cerr, false);

	  std::cerr << WhoAmI << ": Unrecognized option(s) are ";

	  const std::vector<std::string>* opts = pctx.getOptions();
	  std::copy(opts->begin(), opts->end(),
		    std::ostream_iterator<std::string>(std::cerr, " ")
		    );

	  std::cerr << std::endl;
	  
	  exit(1);
	}
      
      //
      // options are all ok, but input is badly specified
      //
      if (inputIsWrong)
	{
	  printUsage(std::cerr, false);
	  exit(1);
	}


      //
      // before anything else we dump the logo
      //
      
      if (!Globals::Instance()->getOption("Silent"))
	{
	  printLogo(std::cerr);
	}
  
      
      /////////////////////////////////////////////////////////////////
      //
      // convert input
      //
      /////////////////////////////////////////////////////////////////
      
      pctx.convert();
      
      if (Globals::Instance()->doVerbose(Globals::DUMP_CONVERTED_PROGRAM))
	{
	  //
	  // we need to read the input-istream now - use a stringstream
	  // for output and initialize the input-istream to its
	  // content again
	  //
	  std::stringstream ss;
	  ss << pctx.getInput().rdbuf();
	  Globals::Instance()->getVerboseStream() << "Converted input:" << std::endl;
	  Globals::Instance()->getVerboseStream() << ss.str();
	  Globals::Instance()->getVerboseStream() << std::endl;
	  delete pctx.getInput().rdbuf(); 
	  pctx.getInput().rdbuf(new std::stringbuf(ss.str()));
	}
      
      /////////////////////////////////////////////////////////////////
      //
      // parse input
      //
      /////////////////////////////////////////////////////////////////
      
      pctx.parse();
      
      //
      // expand constant names
      ///@todo move to Term
      //
      insertNamespaces();
      
      if (Globals::Instance()->doVerbose(Globals::DUMP_PARSED_PROGRAM))
	{
	  Globals::Instance()->getVerboseStream() << "Parsed Rules: "
						  << std::endl;
	  RawPrintVisitor rpv(Globals::Instance()->getVerboseStream());
	  rpv << *pctx.getIDB();
	  Globals::Instance()->getVerboseStream() << std::endl
						  << "Parsed EDB: "
						  << std::endl;
	  rpv << *pctx.getEDB();
	  Globals::Instance()->getVerboseStream() << std::endl << std::endl;
	}
      
      
      /////////////////////////////////////////////////////////////////
      //
      // rewrite program
      //
      /////////////////////////////////////////////////////////////////
      
      pctx.rewrite();
      
      if (Globals::Instance()->doVerbose(Globals::DUMP_REWRITTEN_PROGRAM))
	{
	  Globals::Instance()->getVerboseStream() << "Rewritten rules:"
						  << std::endl;
	  RawPrintVisitor rpv(Globals::Instance()->getVerboseStream());
	  rpv << *pctx.getIDB();
	  Globals::Instance()->getVerboseStream() << std::endl
						  << "Rewritten EDB:"
						  << std::endl;
	  rpv << *pctx.getEDB();
	  Globals::Instance()->getVerboseStream() << std::endl << std::endl;
	}
      
      /////////////////////////////////////////////////////////////////
      //
      // generate node graph
      //
      /////////////////////////////////////////////////////////////////
      
      pctx.createNodeGraph();
      
      if (Globals::Instance()->doVerbose(Globals::DUMP_DEPENDENCY_GRAPH))
	{
	  const NodeGraph* nodegraph = pctx.getNodeGraph();

	  Globals::Instance()->getVerboseStream() << "Dependency graph - Program Nodes:"
						  << std::endl;

	  for (std::vector<AtomNodePtr>::const_iterator node = nodegraph->getNodes().begin();
	       node != nodegraph->getNodes().end();
	       ++node)
	    {
	      Globals::Instance()->getVerboseStream() << **node << std::endl;
	    }
	  
	  Globals::Instance()->getVerboseStream() << std::endl;
	}
      
      /////////////////////////////////////////////////////////////////
      //
      // optimize program
      //
      /////////////////////////////////////////////////////////////////
      
      pctx.optimize();
      
      if (Globals::Instance()->doVerbose(Globals::DUMP_OPTIMIZED_PROGRAM))
	{
	  Globals::Instance()->getVerboseStream() << "Optimized graph:" << std::endl;

	  const NodeGraph* nodegraph = pctx.getNodeGraph();

	  Globals::Instance()->getVerboseStream() << "Dependency graph - Program Nodes:" << std::endl;

	  for (std::vector<AtomNodePtr>::const_iterator node = nodegraph->getNodes().begin();
	       node != nodegraph->getNodes().end();
	       ++node)
	    {
	      Globals::Instance()->getVerboseStream() << **node << std::endl;
	    }
	  
	  Globals::Instance()->getVerboseStream() << std::endl;

	  Globals::Instance()->getVerboseStream() << std::endl
						  << "Optimized EDB:"
						  << std::endl;
	  RawPrintVisitor rpv(Globals::Instance()->getVerboseStream());
	  rpv << *pctx.getEDB();
	  Globals::Instance()->getVerboseStream() << std::endl << std::endl;
	}
      
      /////////////////////////////////////////////////////////////////
      //
      // generate dependency graph
      //
      /////////////////////////////////////////////////////////////////
      
      pctx.createDependencyGraph();
      
      /////////////////////////////////////////////////////////////////
      //
      // perform safety check
      //
      /////////////////////////////////////////////////////////////////
      
      pctx.safetyCheck();
      
      /////////////////////////////////////////////////////////////////
      //
      // perform strong safety check
      //
      /////////////////////////////////////////////////////////////////
      
      pctx.strongSafetyCheck();

      /////////////////////////////////////////////////////////////////
      //
      // last change to setup ProgramCtx before we evaluate it
      //
      /////////////////////////////////////////////////////////////////
      
      pctx.setupProgramCtx();
      
      /////////////////////////////////////////////////////////////////
      //
      // evaluate program
      //
      /////////////////////////////////////////////////////////////////
      
      if (optionNoEval)
	{
	  exit(0);
	}
      
      pctx.evaluate();
      
      /////////////////////////////////////////////////////////////////
      //
      // postprocess results
      //
      /////////////////////////////////////////////////////////////////
      
      pctx.postProcess();
      
      //
      // contract constant names again, if specified
      //
      if (optionKeepNSPrefix)
	{
	  removeNamespaces();
	}
      
      /////////////////////////////////////////////////////////////////
      //
      // output results
      //
      /////////////////////////////////////////////////////////////////
      
      pctx.output();
    }
  catch (GeneralError &e)
    {
      std::cerr << e.getErrorMsg() << std::endl << std::endl;
      exit(1);
    }

  /////////////////////////////////////////////////////////////////
  //
  // execution completed
  //
  /////////////////////////////////////////////////////////////////
 
 return 0;
}


/* vim: set noet sw=4 ts=4 tw=80: */


// Local Variables:
// mode: C++
// End:<|MERGE_RESOLUTION|>--- conflicted
+++ resolved
@@ -84,37 +84,20 @@
  * @brief Print logo.
  */
 void
-printLogo(std::ostream &out)
+printLogo()
 {
-  out << "DLVHEX "
+	std::cout
+		<< "DLVHEX "
 #ifdef HAVE_CONFIG_H
-      << VERSION << " "
+		<< VERSION << " "
 #endif // HAVE_CONFIG_H
-      << "[build "
-      << __DATE__ 
+		<< "[build "
+		<< __DATE__ 
 #ifdef __GNUC__
-      << "   gcc " << __VERSION__ 
-#endif // __GNUC__
-      << "]"
-      << std::endl << std::endl;
-}
-
-
-/**
- * @brief Print logo and copyright.
- */
-void
-printVersion(std::ostream &out)
-{
-  printLogo(out);
-
-  out << "Copyright (C) 2005-2008 Roman Schindlauer and Thomas Krennwallner." << std::endl
-      << "This is free software; see the source for copying conditions.  There is NO" << std::endl
-      << "warranty; not even for MERCHANTABILITY or FITNESS FOR A PARTICULAR PURPOSE." << std::endl;
-
-  out << "See the file named AUTHORS for a list of contributors." << std::endl << std::endl;
-
-  out << "Homepage: http://www.kr.tuwien.ac.at/research/systems/dlvhex/" << std::endl;
+		<< "   gcc " << __VERSION__ 
+#endif
+		<< "]" << std::endl
+		<< std::endl;
 }
 
 
@@ -124,54 +107,50 @@
 void
 printUsage(std::ostream &out, bool full)
 {
-  printLogo(out);
-
-  //      123456789-123456789-123456789-123456789-123456789-123456789-123456789-123456789-
-
-  out << "dlvhex is the name of a prototype application for computing the" << std::endl
-      << "models of so-called HEX-programs, which are an extension of" << std::endl
-      << "Answer-Set Programs towards integration of higher-order reasoning" << std::endl
-      << "and external computation sources." << std::endl << std::endl;
-
-  out << "Usage: " << WhoAmI << " [OPTION] FILENAME [FILENAME ...]" << std::endl
-      << std::endl;
-
-  if (!full)
-    {
-      out << "Specify -h or --help for more detailed usage information." << std::endl
-	  << std::endl;
-      
-      return;
-    }
-
-  //
-  // As soos as we have more options, we can introduce sections here!
-  //
-  //      123456789-123456789-123456789-123456789-123456789-123456789-123456789-123456789-
-  out << "Options:" << std::endl
-      << "     --               Parse from stdin." << std::endl
-      << " -s, --silent         Do not display anything than the actual result." << std::endl
-    //        << "--strongsafety     Check rules also for strong safety." << std::endl
-      << " -p, --plugindir=DIR  Specify additional directory where to look for plugin" << std::endl
-      << "                      libraries (additionally to the installation plugin-dir" << std::endl
-      << "                      and $HOME/.dlvhex/plugins)." << std::endl
-      << " -f, --filter=foo[,bar[,...]]" << std::endl
-      << "                      Only display instances of the specified predicate(s)." << std::endl
-      << " -a, --allmodels      Display all models also under weak constraints." << std::endl
-      << " -r, --reverse        Reverse weak constraint ordering." << std::endl
-      << "     --firstorder     No higher-order reasoning." << std::endl
-      << "     --ruleml         Output in RuleML-format (v0.9)." << std::endl
-      << "     --noeval         Just parse the program, don't evaluate it (only useful" << std::endl
-      << "                      with --verbose)." << std::endl
-      << "     --keepnsprefix   Keep specified namespace-prefixes in the result." << std::endl
-      << "     --solver=S       Use S as ASP engine, where S is one of (dlv,dlvdb)" << std::endl
-      << " -v, --verbose[=N]    Specify verbose category (default: 1):" << std::endl
-      << "                      1  - program analysis information (including dot-file)" << std::endl
-      << "                      2  - program modifications by plugins" << std::endl
-      << "                      4  - intermediate model generation info" << std::endl
-      << "                      8  - timing information (only if configured with" << std::endl
-      << "                                               --enable-debug)" << std::endl
-      << "                      add values for multiple categories." << std::endl;
+	//      123456789-123456789-123456789-123456789-123456789-123456789-123456789-123456789-
+	out << "Usage: " << WhoAmI 
+		<< " [OPTION] FILENAME [FILENAME ...]" << std::endl
+		<< std::endl;
+
+	out << "   or: " << WhoAmI 
+		<< " [OPTION] --" << std::endl
+		<< std::endl;
+
+	if (!full)
+	{
+		out << "Specify -h or --help for more detailed usage information." << std::endl
+			<< std::endl;
+
+		return;
+	}
+
+	//
+	// As soos as we have more options, we can introduce sections here!
+	//
+	//      123456789-123456789-123456789-123456789-123456789-123456789-123456789-123456789-
+	out << "     --               Parse from stdin." << std::endl
+		<< " -s, --silent         Do not display anything than the actual result." << std::endl
+		//        << "--strongsafety     Check rules also for strong safety." << std::endl
+		<< " -p, --plugindir=DIR  Specify additional directory where to look for plugin" << std::endl
+		<< "                      libraries (additionally to the installation plugin-dir" << std::endl
+		<< "                      and $HOME/.dlvhex/plugins)." << std::endl
+		<< " -f, --filter=foo[,bar[,...]]" << std::endl
+		<< "                      Only display instances of the specified predicate(s)." << std::endl
+		<< " -a, --allmodels      Display all models also under weak constraints." << std::endl
+		<< " -r, --reverse        Reverse weak constraint ordering." << std::endl
+		<< "     --firstorder     No higher-order reasoning." << std::endl
+		<< "     --ruleml         Output in RuleML-format (v0.9)." << std::endl
+		<< "     --noeval         Just parse the program, don't evaluate it (only useful" << std::endl
+		<< "                      with --verbose)." << std::endl
+		<< "     --keepnsprefix   Keep specified namespace-prefixes in the result." << std::endl
+                << "     --solver=S       Use S as ASP engine, where S is one of (dlv,dlvdb)" << std::endl
+		<< " -v, --verbose[=N]    Specify verbose category (default: 1):" << std::endl
+		<< "                      1  - program analysis information (including dot-file)" << std::endl
+		<< "                      2  - program modifications by plugins" << std::endl
+		<< "                      4  - intermediate model generation info" << std::endl
+		<< "                      8  - timing information (only if configured with" << std::endl
+		<< "                                               --enable-debug)" << std::endl
+		<< "                      add values for multiple categories." << std::endl;
 }
 
 
@@ -359,11 +338,12 @@
   // path to an optional plugin directory
   std::string optionPlugindir;
 
-  ///@todo dlt switch should be temporary until we have a proper rewriter for flogic!
+  //
+  // dlt switch should be temporary until we have a proper rewriter for flogic!
+  //
   bool optiondlt = false;
 
   bool helpRequested = false;
-  bool versionRequested = false;
 
   extern char* optarg;
   extern int optind;
@@ -378,7 +358,7 @@
   int ch;
   int longid;
   
-  static const char* shortopts = "hsvf:p:arV";
+  static const char* shortopts = "f:hsvp:ar";
   static struct option longopts[] =
     {
       { "help", no_argument, 0, 'h' },
@@ -388,7 +368,6 @@
       { "plugindir", required_argument, 0, 'p' },
       { "allmodels", no_argument, 0, 'a' },
       { "reverse", no_argument, 0, 'r' },
-      { "version", no_argument, 0, 'V' },
       { "firstorder", no_argument, &longid, 1 },
       { "weaksafety", no_argument, &longid, 2 },
       { "ruleml",     no_argument, &longid, 3 },
@@ -404,7 +383,7 @@
       switch (ch)
 	{
 	case 'h':
-	  helpRequested = true;
+	  helpRequested = 1;
 	  break;
 
 	case 's':
@@ -444,10 +423,6 @@
 	  Globals::Instance()->setOption("ReverseOrder", 1);
 	  break;
 
-	case 'V':
-	  versionRequested = true;
-	  break;
-
 	case 0:
 	  switch (longid)
 	    {
@@ -484,11 +459,7 @@
 #if defined(HAVE_DLVDB)
 		  pctx.setProcess(new DLVDBProcess);
 #else
-<<<<<<< HEAD
-		  printLogo(std::cerr);
-=======
 		  printLogo();
->>>>>>> 81a8bced
 		  std::cerr << "The command line option ``--solver=dlvdb´´ "
 			    << "requires that dlvhex has compiled-in dlvdb support. "
 			    << "Please reconfigure the dlvhex source." 
@@ -510,10 +481,13 @@
 	}
     }
 
-  if (versionRequested)
-    {
-      printVersion(std::cerr);
-      exit(0);
+  //
+  // before anything else we dump the logo
+  //
+
+  if (!Globals::Instance()->getOption("Silent"))
+    {
+      printLogo();
     }
 
   //
@@ -572,7 +546,6 @@
   // DLVHEX main execution
   //
   /////////////////////////////////////////////////////////////////
-
   try
     {
 
@@ -605,16 +578,15 @@
       //
       if (!pctx.getOptions()->empty())
 	{
+	  std::cerr << "Unknown option(s):";
+	  
+	  std::vector<std::string>::const_iterator opb = pctx.getOptions()->begin();
+	  
+	  while (opb != pctx.getOptions()->end())
+	    std::cerr << " " << *opb++;
+	  
+	  std::cerr << std::endl;
 	  printUsage(std::cerr, false);
-
-	  std::cerr << WhoAmI << ": Unrecognized option(s) are ";
-
-	  const std::vector<std::string>* opts = pctx.getOptions();
-	  std::copy(opts->begin(), opts->end(),
-		    std::ostream_iterator<std::string>(std::cerr, " ")
-		    );
-
-	  std::cerr << std::endl;
 	  
 	  exit(1);
 	}
@@ -627,17 +599,6 @@
 	  printUsage(std::cerr, false);
 	  exit(1);
 	}
-
-
-      //
-      // before anything else we dump the logo
-      //
-      
-      if (!Globals::Instance()->getOption("Silent"))
-	{
-	  printLogo(std::cerr);
-	}
-  
       
       /////////////////////////////////////////////////////////////////
       //
@@ -679,14 +640,11 @@
       
       if (Globals::Instance()->doVerbose(Globals::DUMP_PARSED_PROGRAM))
 	{
-	  Globals::Instance()->getVerboseStream() << "Parsed Rules: "
-						  << std::endl;
+	  Globals::Instance()->getVerboseStream() << "Parsed Rules: " << std::endl;
 	  RawPrintVisitor rpv(Globals::Instance()->getVerboseStream());
-	  rpv << *pctx.getIDB();
-	  Globals::Instance()->getVerboseStream() << std::endl
-						  << "Parsed EDB: "
-						  << std::endl;
-	  rpv << *pctx.getEDB();
+	  pctx.getIDB()->accept(rpv);
+	  Globals::Instance()->getVerboseStream() << std::endl << "Parsed EDB: " << std::endl;
+	  pctx.getEDB()->accept(rpv);
 	  Globals::Instance()->getVerboseStream() << std::endl << std::endl;
 	}
       
@@ -701,14 +659,11 @@
       
       if (Globals::Instance()->doVerbose(Globals::DUMP_REWRITTEN_PROGRAM))
 	{
-	  Globals::Instance()->getVerboseStream() << "Rewritten rules:"
-						  << std::endl;
+	  Globals::Instance()->getVerboseStream() << "Rewritten rules:" << std::endl;
 	  RawPrintVisitor rpv(Globals::Instance()->getVerboseStream());
-	  rpv << *pctx.getIDB();
-	  Globals::Instance()->getVerboseStream() << std::endl
-						  << "Rewritten EDB:"
-						  << std::endl;
-	  rpv << *pctx.getEDB();
+	  pctx.getIDB()->accept(rpv);
+	  Globals::Instance()->getVerboseStream() << std::endl << "Rewritten EDB:" << std::endl;
+	  pctx.getEDB()->accept(rpv);
 	  Globals::Instance()->getVerboseStream() << std::endl << std::endl;
 	}
       
@@ -724,8 +679,7 @@
 	{
 	  const NodeGraph* nodegraph = pctx.getNodeGraph();
 
-	  Globals::Instance()->getVerboseStream() << "Dependency graph - Program Nodes:"
-						  << std::endl;
+	  Globals::Instance()->getVerboseStream() << "Dependency graph - Program Nodes:" << std::endl;
 
 	  for (std::vector<AtomNodePtr>::const_iterator node = nodegraph->getNodes().begin();
 	       node != nodegraph->getNodes().end();
@@ -762,11 +716,9 @@
 	  
 	  Globals::Instance()->getVerboseStream() << std::endl;
 
-	  Globals::Instance()->getVerboseStream() << std::endl
-						  << "Optimized EDB:"
-						  << std::endl;
+	  Globals::Instance()->getVerboseStream() << std::endl << "Optimized EDB:" << std::endl;
 	  RawPrintVisitor rpv(Globals::Instance()->getVerboseStream());
-	  rpv << *pctx.getEDB();
+	  pctx.getEDB()->accept(rpv);
 	  Globals::Instance()->getVerboseStream() << std::endl << std::endl;
 	}
       

/* dlvhex -- Answer-Set Programming with external interfaces.
 * Copyright (C) 2005, 2006, 2007 Roman Schindlauer
 * Copyright (C) 2006, 2007, 2008, 2009, 2010 Thomas Krennwallner
 * Copyright (C) 2009, 2010 Peter Schüller
 * 
 * This file is part of dlvhex.
 *
 * dlvhex is free software; you can redistribute it and/or modify it
 * under the terms of the GNU Lesser General Public License as
 * published by the Free Software Foundation; either version 2.1 of
 * the License, or (at your option) any later version.
 *
 * dlvhex is distributed in the hope that it will be useful, but
 * WITHOUT ANY WARRANTY; without even the implied warranty of
 * MERCHANTABILITY or FITNESS FOR A PARTICULAR PURPOSE.  See the GNU
 * Lesser General Public License for more details.
 *
 * You should have received a copy of the GNU Lesser General Public
 * License along with dlvhex; if not, write to the Free Software
 * Foundation, Inc., 51 Franklin St, Fifth Floor, Boston, MA
 * 02110-1301 USA
 */


/**
 * @file   dlvhex.cpp
 * @author Roman Schindlauer
 * @date   Thu Apr 28 15:00:10 2005
 * 
 * @brief  main().
 * 
 */

/** @mainpage dlvhex Source Documentation
 *
 * \section intro_sec Overview
 *
 * You will look into the documentation of dlvhex most likely to implement a
 * plugin. In this case, please continue with the \ref pluginframework "Plugin
 * Interface Module", which contains all necessary information.
 *
 * For an overview on the logical primitives and datatypes used by dlvhex, see
 * \ref dlvhextypes "dlvhex Datatypes".
 */


/**
 * \defgroup dlvhextypes dlvhex Types
 *
 */


#ifdef HAVE_CONFIG_H
#include "config.h"
#endif // HAVE_CONFIG_H

#include "dlvhex/Error.h"
#include "dlvhex/Benchmarking.h"
#include "dlvhex/ProgramCtx.h"
#include "dlvhex/Registry.hpp"
#include "dlvhex/PluginContainer.h"
#include "dlvhex/ASPSolverManager.h"
#include "dlvhex/ASPSolver.h"
#include "dlvhex/State.h"
#include "dlvhex/EvalGraphBuilder.hpp"
#include "dlvhex/EvalHeuristicBase.hpp"
#include "dlvhex/EvalHeuristicOldDlvhex.hpp"
#include "dlvhex/EvalHeuristicTrivial.hpp"
#include "dlvhex/EvalHeuristicEasy.hpp"
#include "dlvhex/OnlineModelBuilder.hpp"
#include "dlvhex/OfflineModelBuilder.hpp"

// internal plugins
#include "dlvhex/QueryPlugin.hpp"
#include "dlvhex/StrongNegationPlugin.hpp"
#include "dlvhex/HigherOrderPlugin.hpp"

#include <getopt.h>
#include <sys/types.h>
#include <pwd.h>

#include <boost/tokenizer.hpp>
#include <boost/foreach.hpp>
#include <boost/lexical_cast.hpp>

#include <iostream>
#include <sstream>
#include <cstring>

DLVHEX_NAMESPACE_USE

/**
 * @brief Print logo.
 */
void
printLogo()
{
	std::cout
		<< "DLVHEX  "
#ifdef HAVE_CONFIG_H
		<< VERSION << " "
#endif // HAVE_CONFIG_H
		<< "[build "
		<< __DATE__ 
#ifdef __GNUC__
		<< "   gcc " << __VERSION__ 
#endif
		<< "]" << std::endl
		<< std::endl;
}


/**
 * @brief Print usage help.
 */
void
printUsage(std::ostream &out, const char* whoAmI, bool full)
{
  //      123456789-123456789-123456789-123456789-123456789-123456789-123456789-123456789-
  out << "Usage: " << whoAmI 
      << " [OPTION] FILENAME [FILENAME ...]" << std::endl
      << std::endl;
  
  out << "   or: " << whoAmI 
      << " [OPTION] --" << std::endl
      << std::endl;
  
  if (!full)
    {
      out << "Specify -h or --help for more detailed usage information." << std::endl
	  << std::endl;
      
      return;
    }
  
  //
  // As soos as we have more options, we can introduce sections here!
  //
  //      123456789-123456789-123456789-123456789-123456789-123456789-123456789-123456789-
  out << "     --               Parse from stdin." << std::endl
      << " -s, --silent         Do not display anything than the actual result." << std::endl
<<<<<<< HEAD
      << "     --mlp            Use dlvhex+mlp solver (modular nonmonotonic logic programs)" << std::endl
      << "     --forget         Forget previous instantiations that are not involved in current computation (mlp setting)." << std::endl
      << "     --num=<N>        Computes at most N answer sets (N=0 computes all)" << std::endl
      << "     --split          Use instantiation splitting techniques" << std::endl
    //        << "--strongsafety     Check rules also for strong safety." << std::endl
=======
      << "     --weaksafety     Skip strong safety check." << std::endl
>>>>>>> f75043cb
      << " -p, --plugindir=DIR  Specify additional directory where to look for plugin" << std::endl
      << "                      libraries (additionally to the installation plugin-dir" << std::endl
      << "                      and $HOME/.dlvhex/plugins). Start with ! to reset the" << std::endl
			<< "                      preset plugin paths, e.g., '!:/lib' will use only /lib/." << std::endl
      << " -f, --filter=foo[,bar[,...]]" << std::endl
      << "                      Only display instances of the specified predicate(s)." << std::endl
      << " -n, --number=<num>   Limit number of displayed models to <num>, 0 (default) means all." << std::endl
      << " -a, --allmodels      Display all models also under weak constraints." << std::endl
//      << " -r, --reverse        Reverse weak constraint ordering." << std::endl
//      << "     --ruleml         Output in RuleML-format (v0.9)." << std::endl
      << "     --noeval         Just parse the program, don't evaluate it (only useful" << std::endl
      << "                      with --verbose)." << std::endl
      << "     --keepnsprefix   Keep specified namespace-prefixes in the result." << std::endl
      << "     --solver=S       Use S as ASP engine, where S is one of (dlv,dlvdb,libdlv,libclingo)" << std::endl
      << "     --nofacts        Do not output EDB facts" << std::endl
      << " -e, --heuristics=H   Use H as evaluation heuristics, where H is one of (old,trivial,easy)" << std::endl
      << " -m, --modelbuilder=M Use M as model builder, where M is one of (online,offline)" << std::endl
      << "     --nocache        Do not cache queries to and answers from external atoms." << std::endl
      << " -v, --verbose[=N]    Specify verbose category (default: 1):" << std::endl
      << "                      1  - program analysis information (including dot-file)" << std::endl
      << "                      2  - program modifications by plugins" << std::endl
      << "                      4  - intermediate model generation info" << std::endl
      << "                      8  - timing information (only if configured with" << std::endl
      << "                                               --enable-debug)" << std::endl
      << "                      add values for multiple categories." << std::endl
      << "     --graphviz=G     Specify comma separated list of graph types to export as .dot files." << std::endl
      << "                      Default is none, graph types are:" << std::endl
      << "                      dep    - Dependency Graph (once per program)" << std::endl
      << "                      comp   - Component Graph (once per program)" << std::endl
      << "                      eval   - Evaluation Graph (once per program)" << std::endl
      << "                      model  - Model Graph (once per program, after end of computation)" << std::endl
      << "                      imodel - Individual Model Graph (once per model)" << std::endl
      << "     --keepauxpreds   Keep auxiliary predicates in answer sets" << std::endl
      << "     --version        Show version information." << std::endl;
}


void
printVersion()
{
  std::cout << PACKAGE_TARNAME << " " << VERSION << std::endl;

  std::cout << "Copyright (C) 2011 Roman Schindlauer, Thomas Krennwallner, Peter Schüller" << std::endl
	    << "License LGPLv2+: GNU GPL version 2 or later <http://gnu.org/licenses/lgpl.html>" << std::endl
	    << "This is free software: you are free to change and redistribute it." << std::endl
	    << "There is NO WARRANTY, to the extent permitted by law." << std::endl;

  std::cout << std::endl;

  std::cout << "Homepage: http://www.kr.tuwien.ac.at/research/systems/dlvhex/" << std::endl
	    << "Support: dlvhex-devel@lists.sourceforge.net" << std::endl
	    << "Bug reports: http://sourceforge.net/apps/trac/dlvhex/" << std::endl;

  exit(0);
}


/**
 * @brief Print a fatal error message and terminate.
 */
void
InternalError (const char *msg)
{
  std::cerr << std::endl
	    << "An internal error occurred (" << msg << ")."
	    << std::endl
	    << "Please contact <" PACKAGE_BUGREPORT ">." << std::endl;
  exit (99);
}

// config and defaults of dlvhex main
struct Config
{
  bool optionNoEval;
  bool helpRequested;
  std::string optionPlugindir;
  #if defined(HAVE_DLVDB)
	// dlvdb speciality
	std::string typFile;
  #endif
	// those options unhandled by dlvhex main
	std::list<const char*> pluginOptions;

	Config():
  	optionNoEval(false),
  	helpRequested(false),
		optionPlugindir(""),
		#if defined(HAVE_DLVDB)
		typFile(),
		#endif
		pluginOptions() {}
};

void processOptionsPrePlugin(int argc, char** argv, Config& config, ProgramCtx& pctx);

int main(int argc, char *argv[])
{
  const char* whoAmI = argv[0];

	// pre-init logger
	// (we use more than 4 bits -> two digit loglevel)
	Logger::Instance().setPrintLevelWidth(2);

	// program context
  ProgramCtx pctx;
	{
		RegistryPtr registry(new Registry);
		PluginContainerPtr pcp(new PluginContainer);
		pctx.setupRegistry(registry);
		pctx.setupPluginContainer(pcp);
	}

  // default external asp solver to first one that has been configured
	#if HAVE_DLV
  pctx.setASPSoftware(
		ASPSolverManager::SoftwareConfigurationPtr(new ASPSolver::DLVSoftware::Configuration));
	#else
		#if HAVE_DLVDB
		#error reactivate dlvdb
		//pctx.setASPSoftware(
		//	ASPSolverManager::SoftwareConfigurationPtr(new ASPSolver::DLVDBSoftware::Configuration));
		#else
			#if HAVE_LIBDLV
			pctx.setASPSoftware(
				ASPSolverManager::SoftwareConfigurationPtr(new ASPSolver::DLVLibSoftware::Configuration));
			#else
				#if HAVE_LIBCLINGO
				pctx.setASPSoftware(
					ASPSolverManager::SoftwareConfigurationPtr(new ASPSolver::ClingoSoftware::Configuration));
				#else
					#error no asp software configured! configure.ac should not allow this to happen!
				#endif
			#endif
		#endif
	#endif

	// default eval heuristic = "easy" heuristic
	pctx.evalHeuristicFactory = boost::factory<EvalHeuristicEasy*>();
	// default model builder = "online" model builder
	pctx.modelBuilderFactory = boost::factory<OnlineModelBuilder<FinalEvalGraph>*>();

  pctx.config.setOption("Silent", 0);
  pctx.config.setOption("Verbose", 0);
  pctx.config.setOption("WeakAllModels", 0);
  // TODO was/is not implemented: pctx.config.setOption("WeakReverseAllModels", 0);
  pctx.config.setOption("UseExtAtomCache",1);
  pctx.config.setOption("KeepNamespacePrefix",0);
  pctx.config.setOption("DumpDepGraph",0);
  pctx.config.setOption("DumpCompGraph",0);
  pctx.config.setOption("DumpEvalGraph",0);
  pctx.config.setOption("DumpModelGraph",0);
  pctx.config.setOption("DumpIModelGraph",0);
  pctx.config.setOption("KeepAuxiliaryPredicates",0);
  pctx.config.setOption("NoFacts",0);
  pctx.config.setOption("NumberOfModels",0);
<<<<<<< HEAD
  pctx.config.setOption("NMLP", 0);
  pctx.config.setOption("MLP", 0);
  pctx.config.setOption("Forget", 0);
  pctx.config.setOption("Split", 0);
=======
  pctx.config.setOption("SkipStrongSafetyCheck",0);
>>>>>>> f75043cb

	// defaults of main
	Config config;

	// if we throw UsageError inside this, error and usage will be displayed, otherwise only error
	try
	{
		// default logging priority = errors + warnings
		Logger::Instance().setPrintLevels(Logger::ERROR | Logger::WARNING);

		// manage options we can already manage
		// TODO use boost::program_options
		processOptionsPrePlugin(argc, argv, config, pctx);

		// initialize internal plugins
		{
			PluginInterfacePtr queryPlugin(new QueryPlugin);
			pctx.pluginContainer()->addInternalPlugin(queryPlugin);
			PluginInterfacePtr strongNegationPlugin(new StrongNegationPlugin);
			pctx.pluginContainer()->addInternalPlugin(strongNegationPlugin);
			PluginInterfacePtr higherOrderPlugin(new HigherOrderPlugin);
			pctx.pluginContainer()->addInternalPlugin(higherOrderPlugin);
		}

		// before anything else we dump the logo
		if( !pctx.config.getOption("Silent") )
			printLogo();

		// initialize benchmarking (--verbose=8) with scope exit
		// (this cannot be outsourced due to the scope)
		benchmark::BenchmarkController& ctr =
			benchmark::BenchmarkController::Instance();
		if( pctx.config.doVerbose(Configuration::PROFILING) )
		{
			LOG(INFO,"initializing benchmarking output");
			ctr.setOutput(&Logger::Instance().stream());
			// for continuous statistics output, display every 1000'th output
			ctr.setPrintInterval(999);
		}
		else
			ctr.setOutput(0);
		// deconstruct benchmarking (= output results) at scope exit 
		int dummy; // this is needed, as SCOPE_EXIT is not defined for no arguments
		BOOST_SCOPE_EXIT( (dummy) ) {
			(void)dummy;
			benchmark::BenchmarkController::finish();
		}
		BOOST_SCOPE_EXIT_END

		if( !pctx.inputProvider || !pctx.inputProvider->hasContent() )
			throw UsageError("no input specified!");

		// startup statemachine
		pctx.changeState(StatePtr(new ShowPluginsState));

		// load plugins
		{
			DLVHEX_BENCHMARK_REGISTER_AND_SCOPE(sid,"loading plugins");
			pctx.pluginContainer()->loadPlugins(config.optionPlugindir);
			pctx.showPlugins();
		}

		// now we may offer help, including plugin help
		if( config.helpRequested )
		{
			printUsage(std::cerr, whoAmI, true);
			pctx.pluginContainer()->printUsage(std::cerr);
			return 1;
		}

		// process plugin options using plugins
		// (this deletes processed options from config.pluginOptions)
		// TODO use boost::program_options
		pctx.processPluginOptions(config.pluginOptions);
			
		// handle options not recognized by dlvhex and not by plugins
		if( !config.pluginOptions.empty() )
		{
			std::stringstream bad;
			bad << "Unknown option(s):";
			BOOST_FOREACH(const char* opt, config.pluginOptions)
			{
				bad << " " << opt;
			}
			throw UsageError(bad.str());
		}
<<<<<<< HEAD
		//rmv. std::cout << "before convert" << std::endl;
=======

		// use configured plugins to obtain plugin atoms
		pctx.addPluginAtomsFromPluginContainer();

>>>>>>> f75043cb
		// convert input (only done if at least one plugin provides a converter)
		pctx.convert();
		//rmv. std::cout << "after convert" << std::endl;
			
		// parse input (coming directly from inputprovider or from inputprovider provided by the convert() step)
		//rmv. std::cout << "before parse" << std::endl;
		pctx.parse();
<<<<<<< HEAD
		//rmv. std::cout << "after parse" << std::endl;
		
		// check if in mlp mode	
		if( pctx.config.getOption("MLP") ) 
		  {
			// syntax check for mlp
			//rmv. std::cout << "before moduleSyntaxCheck" << std::endl;
			pctx.moduleSyntaxCheck();
			//rmv. std::cout << "after moduleSyntaxCheck" << std::endl;

			// solve mlp
			//rmv. std::cout << "before mlpSolver" << std::endl;
			//.. pctx.nASToBeReturned = pctx.config.getOption("NMLP");
			pctx.mlpSolver();
			// std::cout << pctx.config.getOption("Verbose");
			// int cint;
			// std::cin >> cint;
			//rmv. std::cout << "after mlpSolver" << std::endl;
		  }

		else 

		  {	

=======
			
		// associate PluginAtom instances with
		// ExternalAtom instances (in the IDB)
		pctx.associateExtAtomsWithPluginAtoms(pctx.idb, true);
			
>>>>>>> f75043cb
		// rewrite program
		//rmv. std::cout << "before rewriteEDBIDB" << std::endl;
		pctx.rewriteEDBIDB();
		//rmv. std::cout << "after rewriteEDBIDB" << std::endl;
			
<<<<<<< HEAD
		// check weak safety
		//rmv. std::cout << "before safetyCheck" << std::endl;
		pctx.safetyCheck();
		//rmv. std::cout << "after safetyCheck" << std::endl;

		// use configured plugins to obtain plugin atoms
		//rmv. std::cout << "before addPluginAtomsFromPluginContainer" << std::endl;
		pctx.addPluginAtomsFromPluginContainer();
		//rmv. std::cout << "after addPluginAtomsFromPluginContainer" << std::endl;
			
		// associate PluginAtom instances with
		// ExternalAtom instances (in the IDB)
		//rmv. std::cout << "before associateExtAtomsWithPluginAtoms" << std::endl;
=======
		// associate PluginAtom instances with
		// ExternalAtom instances (in the IDB)
		// (again, rewrite might add external atoms)
>>>>>>> f75043cb
		pctx.associateExtAtomsWithPluginAtoms(pctx.idb, true);
		//rmv. std::cout << "after associateExtAtomsWithPluginAtoms" << std::endl;

		// check weak safety
		pctx.safetyCheck();

		// create dependency graph (we need the previous step for this)
		//rmv. std::cout << "before createDependencyGraph" << std::endl;
		pctx.createDependencyGraph();
		//rmv. std::cout << "after createDependencyGraph" << std::endl;

		// optimize dependency graph (some plugin might want to do this, e.g. partial grounding)
		//rmv. std::cout << "before optimizeEDBDependencyGraph" << std::endl;
		pctx.optimizeEDBDependencyGraph();
		//rmv. std::cout << "after optimizeEDBDependencyGraph" << std::endl;
		// everything in the following will be done using the dependency graph and EDB
		#warning IDB and dependencygraph could get out of sync!
			
		// create graph of strongly connected components of dependency graph
		pctx.createComponentGraph();

		// use SCCs to do strong safety check
		if( !pctx.config.getOption("SkipStrongSafetyCheck") )
			pctx.strongSafetyCheck();
		
		// select heuristics and create eval graph
		pctx.createEvalGraph();

		// stop here if no evaluation was requested
		if( config.optionNoEval )
			return 0;

		// setup model builder and configure plugin/dlvhex model processing hooks
		pctx.setupProgramCtx();
			
		// evaluate (generally done in streaming mode, may exit early if indicated by hooks)
		// (individual model output should happen here)
		pctx.evaluate();

		} // end if (mlp) else ...

		// finalization plugin/dlvhex hooks (for accumulating model processing)
		// (accumulated model output/query answering should happen here)
		pctx.postProcess();
	}
  catch(const UsageError &ue)
	{
		std::cerr << "UsageError: " << ue.getErrorMsg() << std::endl << std::endl;
		printUsage(std::cerr, whoAmI, true);
		if( !!pctx.pluginContainer() )
			pctx.pluginContainer()->printUsage(std::cerr);
		return 1;
	}
  catch(const GeneralError &ge)
	{
		std::cerr << "GeneralError: " << ge.getErrorMsg() << std::endl << std::endl;
		return 1;
	}
	catch(const std::exception& e)
	{
		std::cerr << "Exception: " << e.what() << std::endl << std::endl;
		return 1;
	}

	// regular exit
	return 0;
}

void configurePluginPath(std::string& userPlugindir);

// process whole commandline:
// * recognized arguments are stored into some config
// * non-option arguments are interpreted as input files
//   and used to configure config.inputProvider (exception: .typ files)
// * non-recognized option arguments are stored into config.pluginOptions
void processOptionsPrePlugin(
		int argc, char** argv,
		Config& config, ProgramCtx& pctx)
{
  extern char* optarg;
  extern int optind;
  extern int opterr;

  //
  // prevent error message for unknown options - they might be known to
  // plugins later!
  //
  opterr = 0;

  int ch;
  int longid;
  
  static const char* shortopts = "hsvf:p:are:m:n:";
  static struct option longopts[] =
	{
		{ "help", no_argument, 0, 'h' },
		{ "silent", no_argument, 0, 's' },
		{ "verbose", optional_argument, 0, 'v' },
		{ "filter", required_argument, 0, 'f' },
		{ "plugindir", required_argument, 0, 'p' },
		{ "allmodels", no_argument, 0, 'a' },
		{ "reverse", no_argument, 0, 'r' },
		{ "heuristics", required_argument, 0, 'e' },
		{ "modelbuilder", required_argument, 0, 'm' },
		{ "number", required_argument, 0, 'n' },
		//{ "firstorder", no_argument, &longid, 1 },
		{ "weaksafety", no_argument, &longid, 2 },
		//{ "ruleml",     no_argument, &longid, 3 },
		//{ "dlt",        no_argument, &longid, 4 },
		{ "noeval",     no_argument, &longid, 5 },
		{ "keepnsprefix", no_argument, &longid, 6 },
		{ "solver", required_argument, &longid, 7 },
		{ "nocache",    no_argument, &longid, 8 },
		{ "version",    no_argument, &longid, 9 },
		{ "graphviz", required_argument, &longid, 10 },
		{ "keepauxpreds", no_argument, &longid, 11 },
		{ "nofacts", no_argument, &longid, 12 },
		{ "mlp", no_argument, &longid, 13 },
		{ "num", required_argument, &longid, 14 },
		{ "forget", no_argument, &longid, 15 },
		{ "split", no_argument, &longid, 16 },
		{ NULL, 0, NULL, 0 }
	};

  while ((ch = getopt_long(argc, argv, shortopts, longopts, NULL)) != -1)
	{
		switch (ch)
		{
		case 'h':
			config.helpRequested = 1;
			break;

		case 's':
			pctx.config.setOption("Silent", 1);
			break;

		case 'v':
			if (optarg)
			{
				int level = boost::lexical_cast<int>(optarg);
				pctx.config.setOption("Verbose", level);
				Logger::Instance().setPrintLevels(level);
			}
			else
			{
				pctx.config.setOption("Verbose", 1);
				Logger::Instance().setPrintLevels(Logger::ERROR | Logger::WARNING | Logger::INFO);
			}
			break;

		case 'f':
			{
				boost::char_separator<char> sep(",");
				std::string oa(optarg); // g++ 3.3 is unable to pass that at the ctor line below
				boost::tokenizer<boost::char_separator<char> > tok(oa, sep);
				
				for(boost::tokenizer<boost::char_separator<char> >::const_iterator f = tok.begin();
						f != tok.end(); ++f)
					pctx.config.addFilter(*f);
			}
			break;
			
		case 'p':
			config.optionPlugindir = std::string(optarg);
			break;

		case 'a':
			pctx.config.setOption("AllModels", 1);
			break;

		case 'r':
			pctx.config.setOption("ReverseOrder", 1);
			break;

		case 'e':
			// heuristics={old,trivial,easy}
			{
				std::string heuri(optarg);
				if( heuri == "old" )
				{
					pctx.evalHeuristicFactory =
						boost::factory<EvalHeuristicOldDlvhex*>();
				}
				else if( heuri == "trivial" )
				{
					pctx.evalHeuristicFactory =
						boost::factory<EvalHeuristicTrivial*>();
				}
				else if( heuri == "easy" )
				{
					pctx.evalHeuristicFactory =
						boost::factory<EvalHeuristicEasy*>();
				}
				else
				{
					throw UsageError("unknown evaluation heuristic '" + heuri +"' specified!");
				}
				LOG(INFO,"selected '" << heuri << "' evaluation heuristics");
			}
			break;

		case 'm':
			// modelbuilder={offline,online}
			{
				std::string modelbuilder(optarg);
				if( modelbuilder == "offline" )
				{
					pctx.modelBuilderFactory =
						boost::factory<OfflineModelBuilder<FinalEvalGraph>*>();
				}
				else if( modelbuilder == "online" )
				{
					pctx.modelBuilderFactory =
						boost::factory<OnlineModelBuilder<FinalEvalGraph>*>();
				}
				else
				{
					throw UsageError("unknown model builder '" + modelbuilder +"' specified!");
				}
				LOG(INFO,"selected '" << modelbuilder << "' model builder");
			}
			break;

		case 'n':
			{
				int models = boost::lexical_cast<int>(optarg);
				pctx.config.setOption("NumberOfModels", models);
			}
			break;

		case 0:
			switch (longid)
				{
				case 2:
					pctx.config.setOption("SkipStrongSafetyCheck",1);
					break;

				//case 3:
				 // pctx.setOutputBuilder(new RuleMLOutputBuilder);
					// XML output makes only sense with silent:
				 // pctx.config.setOption("Silent", 1);
				 // break;

				//case 4:
				//  optiondlt = true;
				//  break;

				case 5:
					config.optionNoEval = true;
					break;

				case 6:
					pctx.config.setOption("KeepNamespacePrefix",1);
					break;

				case 7:
					{
						std::string solver(optarg);
						if( solver == "dlv" )
						{
							#if defined(HAVE_DLV)
							pctx.setASPSoftware(
								ASPSolverManager::SoftwareConfigurationPtr(new ASPSolver::DLVSoftware::Configuration));
							#else
							throw GeneralError("sorry, no support for solver backend '"+solver+"' compiled into this binary");
							#endif
						}
						else if( solver == "dlvdb" )
						{
							#if defined(HAVE_DLVDB)
							#warning reactivate dlvhdb
							//pctx.setASPSoftware(
							//	ASPSolverManager::SoftwareConfigurationPtr(new ASPSolver::DLVDBSoftware::Configuration));
							#else
							throw GeneralError("sorry, no support for solver backend '"+solver+"' compiled into this binary");
							#endif
						}
						else if( solver == "libdlv" )
						{
							#if defined(HAVE_LIBDLV)
							pctx.setASPSoftware(
								ASPSolverManager::SoftwareConfigurationPtr(new ASPSolver::DLVLibSoftware::Configuration));
							#else
							throw GeneralError("sorry, no support for solver backend '"+solver+"' compiled into this binary");
							#endif
						}
						else if( solver == "libclingo" )
						{
							#if defined(HAVE_LIBCLINGO)
							pctx.setASPSoftware(
								ASPSolverManager::SoftwareConfigurationPtr(new ASPSolver::ClingoSoftware::Configuration));
							#else
							throw GeneralError("sorry, no support for solver backend '"+solver+"' compiled into this binary");
							#endif
						}
						else
						{
							throw UsageError("unknown solver backend '" + solver +"' specified!");
						}
						LOG(INFO,"selected '" << solver << "' solver backend");
					}
					break;

				case 8:
					pctx.config.setOption("UseExtAtomCache",0);
					break;

				case 9:
					printVersion();
					break;

				case 10:
					{
						boost::char_separator<char> sep(",");
						std::string oa(optarg); // g++ 3.3 is unable to pass that at the ctor line below
						boost::tokenizer<boost::char_separator<char> > tok(oa, sep);
						
						for(boost::tokenizer<boost::char_separator<char> >::const_iterator f = tok.begin();
								f != tok.end(); ++f)
						{
							const std::string& token = *f;
							if( token == "dep" )
							{
								pctx.config.setOption("DumpDepGraph",1);
							}
							else if( token == "comp" )
							{
								pctx.config.setOption("DumpCompGraph",1);
							}
							else if( token == "eval" )
							{
								pctx.config.setOption("DumpEvalGraph",1);
							}
							else if( token == "model" )
							{
								pctx.config.setOption("DumpModelGraph",1);
							}
							else if( token == "imodel" )
							{
								pctx.config.setOption("DumpIModelGraph",1);
							}
							else
								throw UsageError("unknown graphviz graph type '"+token+"'");
						}
					}
					break;
				case 11:
					pctx.config.setOption("KeepAuxiliaryPredicates",1);
					break;
				case 12:
					pctx.config.setOption("NoFacts",1);
					break;
				case 13:
					pctx.config.setOption("MLP",1);
					break;
				case 14:
					pctx.config.setOption("NumberOfModels",atoi(optarg));
					break;
				case 15:
					pctx.config.setOption("Forget",1);
					break;
				case 16:
					pctx.config.setOption("Split",1);
					break;
				}
			break;

		case '?':
			config.pluginOptions.push_back(argv[optind - 1]);
			break;
		}
	}

	// configure plugin path
	configurePluginPath(config.optionPlugindir);

	// check input files (stdin, file, or URI)

	// start with new input provider
	pctx.inputProvider.reset(new InputProvider);

	// stdin requested, append it first
	if( std::string(argv[optind - 1]) == "--" )
		pctx.inputProvider->addStreamInput(std::cin, "<stdin>");

	// collect further filenames/URIs
	// if we use dlvdb, manage .typ files
	for (int i = optind; i < argc; ++i)
	{
		std::string arg(argv[i]);
		if( arg.size() > 4 && arg.substr(arg.size()-4) == ".typ" )
		{
			#if defined(HAVE_DLVDB)
			boost::shared_ptr<ASPSolver::DLVDBSoftware::Configuration> ptr =
				boost::dynamic_pointer_cast<ASPSolver::DLVDBSoftware::Configuration>(pctx.getASPSoftware());
			if( ptr == 0 )
				throw GeneralError(".typ files can only be used if dlvdb backend is used");

			if( !ptr->options.typFile.empty() )
				throw GeneralError("cannot use more than one .typ file with dlvdb");
			
			ptr->options.typFile = arg;
			#endif
		}
		else if( arg.find("http://") == 0 )
		{
			pctx.inputProvider->addURLInput(arg);
		}
		else
		{
			pctx.inputProvider->addFileInput(arg);
		}
	}
}

void configurePluginPath(std::string& userPlugindir)
{
	bool reset = false;
	if( !userPlugindir.empty() && userPlugindir[0] == '!' )
	{
		reset = true;
		if( userPlugindir.size() > 2 && userPlugindir[1] == ':' )
			userPlugindir.erase(0,2);
		else
			userPlugindir.erase(0,1);
	}

  std::stringstream searchpath;

	if( !userPlugindir.empty() )
		searchpath << userPlugindir << ':';
  
	if( !reset )
	{
		// add LD_LIBRARY_PATH
		const char *envld = ::getenv("LD_LIBRARY_PATH");
		if( envld )
		{
			searchpath << envld << ":";
		}

		const char* homedir = ::getpwuid(::geteuid())->pw_dir;
		searchpath << homedir << "/" USER_PLUGIN_DIR << ':' << SYS_PLUGIN_DIR;
	}
	userPlugindir = searchpath.str();
}

/* vim: set noet sw=2 ts=2 tw=80: */

// Local Variables:
// mode: C++
// End:<|MERGE_RESOLUTION|>--- conflicted
+++ resolved
@@ -139,15 +139,12 @@
   //      123456789-123456789-123456789-123456789-123456789-123456789-123456789-123456789-
   out << "     --               Parse from stdin." << std::endl
       << " -s, --silent         Do not display anything than the actual result." << std::endl
-<<<<<<< HEAD
       << "     --mlp            Use dlvhex+mlp solver (modular nonmonotonic logic programs)" << std::endl
       << "     --forget         Forget previous instantiations that are not involved in current computation (mlp setting)." << std::endl
       << "     --num=<N>        Computes at most N answer sets (N=0 computes all)" << std::endl
       << "     --split          Use instantiation splitting techniques" << std::endl
     //        << "--strongsafety     Check rules also for strong safety." << std::endl
-=======
       << "     --weaksafety     Skip strong safety check." << std::endl
->>>>>>> f75043cb
       << " -p, --plugindir=DIR  Specify additional directory where to look for plugin" << std::endl
       << "                      libraries (additionally to the installation plugin-dir" << std::endl
       << "                      and $HOME/.dlvhex/plugins). Start with ! to reset the" << std::endl
@@ -303,14 +300,11 @@
   pctx.config.setOption("KeepAuxiliaryPredicates",0);
   pctx.config.setOption("NoFacts",0);
   pctx.config.setOption("NumberOfModels",0);
-<<<<<<< HEAD
   pctx.config.setOption("NMLP", 0);
   pctx.config.setOption("MLP", 0);
   pctx.config.setOption("Forget", 0);
   pctx.config.setOption("Split", 0);
-=======
   pctx.config.setOption("SkipStrongSafetyCheck",0);
->>>>>>> f75043cb
 
 	// defaults of main
 	Config config;
@@ -397,14 +391,10 @@
 			}
 			throw UsageError(bad.str());
 		}
-<<<<<<< HEAD
 		//rmv. std::cout << "before convert" << std::endl;
-=======
-
 		// use configured plugins to obtain plugin atoms
 		pctx.addPluginAtomsFromPluginContainer();
 
->>>>>>> f75043cb
 		// convert input (only done if at least one plugin provides a converter)
 		pctx.convert();
 		//rmv. std::cout << "after convert" << std::endl;
@@ -412,7 +402,6 @@
 		// parse input (coming directly from inputprovider or from inputprovider provided by the convert() step)
 		//rmv. std::cout << "before parse" << std::endl;
 		pctx.parse();
-<<<<<<< HEAD
 		//rmv. std::cout << "after parse" << std::endl;
 		
 		// check if in mlp mode	
@@ -437,52 +426,26 @@
 
 		  {	
 
-=======
-			
 		// associate PluginAtom instances with
 		// ExternalAtom instances (in the IDB)
 		pctx.associateExtAtomsWithPluginAtoms(pctx.idb, true);
 			
->>>>>>> f75043cb
 		// rewrite program
-		//rmv. std::cout << "before rewriteEDBIDB" << std::endl;
 		pctx.rewriteEDBIDB();
-		//rmv. std::cout << "after rewriteEDBIDB" << std::endl;
-			
-<<<<<<< HEAD
-		// check weak safety
-		//rmv. std::cout << "before safetyCheck" << std::endl;
-		pctx.safetyCheck();
-		//rmv. std::cout << "after safetyCheck" << std::endl;
-
-		// use configured plugins to obtain plugin atoms
-		//rmv. std::cout << "before addPluginAtomsFromPluginContainer" << std::endl;
-		pctx.addPluginAtomsFromPluginContainer();
-		//rmv. std::cout << "after addPluginAtomsFromPluginContainer" << std::endl;
 			
 		// associate PluginAtom instances with
 		// ExternalAtom instances (in the IDB)
-		//rmv. std::cout << "before associateExtAtomsWithPluginAtoms" << std::endl;
-=======
-		// associate PluginAtom instances with
-		// ExternalAtom instances (in the IDB)
 		// (again, rewrite might add external atoms)
->>>>>>> f75043cb
 		pctx.associateExtAtomsWithPluginAtoms(pctx.idb, true);
-		//rmv. std::cout << "after associateExtAtomsWithPluginAtoms" << std::endl;
 
 		// check weak safety
 		pctx.safetyCheck();
 
 		// create dependency graph (we need the previous step for this)
-		//rmv. std::cout << "before createDependencyGraph" << std::endl;
 		pctx.createDependencyGraph();
-		//rmv. std::cout << "after createDependencyGraph" << std::endl;
 
 		// optimize dependency graph (some plugin might want to do this, e.g. partial grounding)
-		//rmv. std::cout << "before optimizeEDBDependencyGraph" << std::endl;
 		pctx.optimizeEDBDependencyGraph();
-		//rmv. std::cout << "after optimizeEDBDependencyGraph" << std::endl;
 		// everything in the following will be done using the dependency graph and EDB
 		#warning IDB and dependencygraph could get out of sync!
 			

/* dlvhex -- Answer-Set Programming with external interfaces.
 * Copyright (C) 2005, 2006, 2007 Roman Schindlauer
 * Copyright (C) 2006, 2007, 2008, 2009, 2010 Thomas Krennwallner
 * Copyright (C) 2009, 2010 Peter Schüller
 * 
 * This file is part of dlvhex.
 *
 * dlvhex is free software; you can redistribute it and/or modify it
 * under the terms of the GNU Lesser General Public License as
 * published by the Free Software Foundation; either version 2.1 of
 * the License, or (at your option) any later version.
 *
 * dlvhex is distributed in the hope that it will be useful, but
 * WITHOUT ANY WARRANTY; without even the implied warranty of
 * MERCHANTABILITY or FITNESS FOR A PARTICULAR PURPOSE.  See the GNU
 * Lesser General Public License for more details.
 *
 * You should have received a copy of the GNU Lesser General Public
 * License along with dlvhex; if not, write to the Free Software
 * Foundation, Inc., 51 Franklin St, Fifth Floor, Boston, MA
 * 02110-1301 USA.
 */


/**
 * @file ASPSolver.cpp
 * @author Thomas Krennwallner
 * @date Tue Jun 16 14:34:00 CEST 2009
 *
 * @brief ASP Solvers
 *
 *
 */

#include "dlvhex/ASPSolver.h"

#warning perhaps we need to reactivate this
//#define __STDC_LIMIT_MACROS
//#include <boost/cstdint.hpp>

#include "dlvhex/PlatformDefinitions.h"

#ifdef HAVE_CONFIG_H
#  include "config.h"
#endif

#include "dlvhex/Benchmarking.h"
#include "dlvhex/DLVProcess.h"
#include "dlvhex/DLVresultParserDriver.h"
#include "dlvhex/Printer.hpp"
#include "dlvhex/Registry.hpp"
#include "dlvhex/ProgramCtx.h"
#include "dlvhex/AnswerSet.hpp"

#ifdef HAVE_LIBDLV
# include "dlv.h"
#endif

#ifdef HAVE_LIBCLINGO
#include <clingo/clingo_app.h>
#include <boost/tokenizer.hpp>
#endif

#include <boost/shared_ptr.hpp>
#include <boost/foreach.hpp>
#include <list>

#if 0
// activate benchmarking if activated by configure option --enable-debug

#include "dlvhex/Benchmarking.h"
#include "dlvhex/PrintVisitor.h"
#include "dlvhex/Program.h"
#include "dlvhex/globals.h"
#include "dlvhex/AtomSet.h"

#include <boost/scope_exit.hpp>
#include <boost/typeof/typeof.hpp> // seems to be required for scope_exit
#include <cassert>
#endif

DLVHEX_NAMESPACE_BEGIN

namespace ASPSolver
{

//
// DLVSoftware
//

DLVSoftware::Options::Options():
  ASPSolverManager::GenericOptions(),
  rewriteHigherOrder(false),
  dropPredicates(false),
  arguments()
{
  arguments.push_back("-silent");
}

DLVSoftware::Options::~Options()
{
}

struct DLVSoftware::Delegate::Impl
{
  Options options;
  DLVProcess proc;
  RegistryPtr reg;
  InterpretationConstPtr mask;

  Impl(const Options& options):
    options(options)
  {
  }

  ~Impl()
  {
    int retcode = proc.close();

    // check for errors
    if (retcode == 127)
    {
      throw FatalError("LP solver command `" + proc.path() + "´ not found!");
    }
    else if (retcode != 0) // other problem
    {
      std::stringstream errstr;

      errstr <<
	"LP solver `" << proc.path() << "´ "
	"bailed out with exitcode " << retcode << ": "
	"re-run dlvhex with `strace -f´.";

      throw FatalError(errstr.str());
    }
  }

  void setupProcess()
  {
    proc.setPath(DLVPATH);
    if( options.includeFacts )
      proc.addOption("-facts");
    else
      proc.addOption("-nofacts");
    BOOST_FOREACH(const std::string& arg, options.arguments)
    {
      proc.addOption(arg);
    }
  }
};

DLVSoftware::Delegate::Delegate(const Options& options):
  pimpl(new Impl(options))
{
}

DLVSoftware::Delegate::~Delegate()
{
}

#define CATCH_RETHROW_DLVDELEGATE \
  catch(const GeneralError& e) { \
    std::stringstream errstr; \
    int retcode = pimpl->proc.close(); \
    errstr << pimpl->proc.path() << " (exitcode = " << retcode << \
      "): " << e.getErrorMsg(); \
    throw FatalError(errstr.str()); \
  } \
  catch(const std::exception& e) \
  { \
    throw FatalError(pimpl->proc.path() + ": " + e.what()); \
  }

void
DLVSoftware::Delegate::useASTInput(const ASPProgram& program)
{
  DLVHEX_BENCHMARK_REGISTER_AND_SCOPE(sid,"DLVSoftware::Delegate::useASTInput");

  DLVProcess& proc = pimpl->proc;
  pimpl->reg = program.registry;
  assert(pimpl->reg);
  pimpl->mask = program.mask;

  #warning TODO HO checks
  //if( idb.isHigherOrder() && !options.rewriteHigherOrder )
  //  throw SyntaxError("Higher Order Constructions cannot be solved with DLVSoftware without rewriting");

  // in higher-order mode we cannot have aggregates, because then they would
  // almost certainly be recursive, because of our atom-rewriting!
  //if( idb.isHigherOrder() && idb.hasAggregateAtoms() )
  //  throw SyntaxError("Aggregates and Higher Order Constructions must not be used together");

  try
  {
    pimpl->setupProcess();
    // handle maxint
    if( program.maxint > 0 )
    {
      std::ostringstream os;
      os << "-N=" << program.maxint;
      proc.addOption(os.str());
    }
    // request stdin as last parameter
    proc.addOption("--");
    LOG(DBG,"external process was setup with path '" << pimpl->proc.path() << "'");

    // fork dlv process
    proc.spawn();

    std::ostream& programStream = proc.getOutput();

    // output program
    RawPrinter printer(programStream, program.registry);
    #warning TODO HO stuff
    //PrinterPtr printer;
    //if( options.rewriteHigherOrder )
    //  printer = PrinterPtr(new HOPrintVisitor(programStream));
    //else
    //  printer = PrinterPtr(new DLVPrintVisitor(programStream));

    if( program.edb != 0 )
    {
      // print edb interpretation as facts
      program.edb->printAsFacts(programStream);
      programStream << "\n";
      programStream.flush();
    }

    printer.printmany(program.idb, "\n");
    programStream << "\n";
    programStream.flush();

    proc.endoffile();
  }
  CATCH_RETHROW_DLVDELEGATE
}

#warning TODO certain interfaces deactivated
#if 0
void
DLVSoftware::Delegate::useStringInput(const std::string& program)
{
  DLVHEX_BENCHMARK_REGISTER_AND_SCOPE(sid,"DLVSoftware::Delegate::useStringInput");

  try
  {
    setupProcess();
    // request stdin as last parameter
    proc.addOption("--");
    // fork dlv process
    proc.spawn();
    proc.getOutput() << program << std::endl;
    proc.endoffile();
  }
  CATCH_RETHROW_DLVDELEGATE
}

void
DLVSoftware::Delegate::useFileInput(const std::string& fileName)
{
  DLVHEX_BENCHMARK_REGISTER_AND_SCOPE(sid,"DLVSoftware::Delegate::useFileInput");

  try
  {
    setupProcess();
    proc.addOption(fileName);
    // fork dlv process
    proc.spawn();
    proc.endoffile();
  }
  CATCH_RETHROW_DLVDELEGATE
}
#endif

namespace
{

struct MaskedResultAdder
{
  PreparedResultsPtr ret;
  InterpretationConstPtr mask;

  MaskedResultAdder(PreparedResultsPtr ret, InterpretationConstPtr mask):
    ret(ret), mask(mask) {}
  void operator()(AnswerSetPtr as)
  {
    as->interpretation->getStorage() -= mask->getStorage();
    ret->add(as);
  }
};

}

ASPSolverManager::ResultsPtr 
DLVSoftware::Delegate::getResults()
{
  DLVHEX_BENCHMARK_REGISTER_AND_SCOPE(sid,"DLVSoftware::Delegate::getResults");

  //DBGLOG(DBG,"getting results");
  try
  {
    // for now, we parse all results and store them into the result container
    // later we should do kind of an online processing here

    boost::shared_ptr<PreparedResults> ret(new PreparedResults);

    // parse result
    DLVResultParser parser(pimpl->reg);
    // TODO HO stuff
    // options.dropPredicates?(DLVresultParserDriver::HO):(DLVresultParserDriver::FirstOrder));
    if( pimpl->mask )
    {
      parser.parse(pimpl->proc.getInput(),
	  MaskedResultAdder(ret, pimpl->mask));
    }
    else
    {
      parser.parse(pimpl->proc.getInput(),
	  boost::bind(&PreparedResults::add, ret.get(), _1));
    }

    ASPSolverManager::ResultsPtr baseret(ret);
    return baseret;
  }
  CATCH_RETHROW_DLVDELEGATE
}

//
// DLVLibSoftware
//
#ifdef HAVE_LIBDLV

// if this does not work, maybe the old other branch helps
// (it was not fully working back then either, but maybe there are hints)
// https://dlvhex.svn.sourceforge.net/svnroot/dlvhex/dlvhex/branches/dlvhex-libdlv-integration@2879

struct DLVLibSoftware::Delegate::Impl
{
  Options options;
  PROGRAM_HANDLER *ph;
  RegistryPtr reg;

  Impl(const Options& options):
    options(options),
    ph(create_program_handler())
  {
    if( options.includeFacts )
      ph->setOption(INCLUDE_FACTS, 1);
    else
      ph->setOption(INCLUDE_FACTS, 0);
    BOOST_FOREACH(const std::string& arg, options.arguments)
    {
      if( arg == "-silent" )
      {
	// do nothing?
      }
      else
	throw std::runtime_error("dlv-lib commandline option not implemented: " + arg);
    }
  }

  ~Impl()
  {
    destroy_program_handler(ph);
  }
};

DLVLibSoftware::Delegate::Delegate(const Options& options):
  pimpl(new Impl(options))
{
}

DLVLibSoftware::Delegate::~Delegate()
{
}

void
DLVLibSoftware::Delegate::useASTInput(const ASPProgram& program)
{
  DLVHEX_BENCHMARK_REGISTER_AND_SCOPE(sid,"DLVLibSoftware::Delegate::useASTInput");

  // TODO HO checks

  try
  {
    pimpl->reg = program.registry;
    assert(pimpl->reg);
    if( program.maxint != 0 )
      pimpl->ph->setMaxInt(program.maxint);

    pimpl->ph->clearProgram();

    // output program
    std::stringstream programStream;
    RawPrinter printer(programStream, program.registry);
    // TODO HO stuff

    if( program.edb != 0 )
    {
      // print edb interpretation as facts
      program.edb->printAsFacts(programStream);
      programStream << "\n";
      programStream.flush();
    }

    printer.printmany(program.idb, "\n");
    programStream.flush();

    DBGLOG(DBG,"sending program to dlv-lib:===");
    DBGLOG(DBG,programStream.str());
    DBGLOG(DBG,"==============================");
    pimpl->ph->Parse(programStream);
    pimpl->ph->ResolveProgram(SYNCRONOUSLY);
  }
  catch(const std::exception& e)
  {
    LOG(ERROR,"EXCEPTION: " << e.what());
    throw;
  }
}

// reuse DLVResults class from above

ASPSolverManager::ResultsPtr 
DLVLibSoftware::Delegate::getResults()
{
  DLVHEX_BENCHMARK_REGISTER_AND_SCOPE(sid,"DLVLibSoftware::Delegate::getResults");

  //DBGLOG(DBG,"getting results");
  try
  {
    // for now, we parse all results and store them into the result container
    // later we should do kind of an online processing here

    boost::shared_ptr<DLVResults> ret(new DLVResults);

    // TODO really do incremental model fetching
    const std::vector<MODEL> *models = pimpl->ph->getAllModels();
    std::vector<MODEL>::const_iterator itm;
    // iterate over models
    for(itm = models->begin();
        itm != models->end(); ++itm)
    {
      AnswerSet::Ptr as(new AnswerSet(pimpl->reg));

      // iterate over atoms
      for(MODEL_ATOMS::const_iterator ita = itm->begin();
  	ita != itm->end(); ++ita)
      {
        const char* pname = ita->getName();
        assert(pname);
  
        // i have a hunch this might be the encoding
        assert(pname[0] != '-');

	typedef std::list<const char*> ParmList;
	ParmList parms;
  	//DBGLOG(DBG,"creating predicate with first term '" << pname << "'");
	parms.push_back(pname);
  
	// TODO HO stuff
	// TODO integer terms

        for(MODEL_TERMS::const_iterator itt = ita->getParams().begin();
  	  itt != ita->getParams().end(); ++itt)
        {
	  switch(itt->type)
	  {
	  case 1:
	    // string terms
	    //std::cerr << "creating string term '" << itt->data.item << "'" << std::endl;
	    parms.push_back(itt->data.item);
	    break;
	  case 2:
	    // int terms
	    //std::cerr << "creating int term '" << itt->data.number << "'" << std::endl;
	    assert(false);
	    //ptuple.push_back(new dlvhex::Term(itt->data.number));
	    break;
	  default:
	    throw std::runtime_error("unknown term type!");
	  }
        }

	// for each param in parms: find id and put into tuple
#warning TODO create something like inline ID TermTable::getByStringOrRegister(const std::string& symbol, IDKind kind)
	Tuple ptuple;
	ptuple.reserve(parms.size());
	assert(pimpl->reg);
	for(ParmList::const_iterator itp = parms.begin();
	    itp != parms.end(); ++itp)
	{
	  // constant term
	  ID id = pimpl->reg->terms.getIDByString(*itp);
	  if( id == ID_FAIL )
	  {
	    Term t(ID::MAINKIND_TERM  | ID::SUBKIND_TERM_CONSTANT, *itp);
	    id = pimpl->reg->terms.storeAndGetID(t);
	  }
	  assert(id != ID_FAIL);
	  DBGLOG(DBG,"got term " << *itp << " with id " << id);
	  ptuple.push_back(id);
	}

	// ogatom
	ID fid = pimpl->reg->ogatoms.getIDByTuple(ptuple);
	if( fid == ID_FAIL )
	{
	  OrdinaryAtom a(ID::MAINKIND_ATOM | ID::SUBKIND_ATOM_ORDINARYG);
	  a.tuple.swap(ptuple);
	  {
	    #warning parsing efficiency problem see HexGrammarPTToASTConverter
	    std::stringstream ss;
	    RawPrinter printer(ss, pimpl->reg);
	    Tuple::const_iterator it = ptuple.begin();
	    printer.print(*it);
	    it++;
	    if( it != ptuple.end() )
	    {
	      ss << "(";
	      printer.print(*it);
	      it++;
	      while(it != ptuple.end())
	      {
		ss << ",";
		printer.print(*it);
		it++;
	      }
	      ss << ")";
	    }
	    a.text = ss.str();
	  }
	  fid = pimpl->reg->ogatoms.storeAndGetID(a);
	  DBGLOG(DBG,"added fact " << a << " with id " << fid);
	}
	DBGLOG(DBG,"got fact with id " << fid);
	assert(fid != ID_FAIL);
	as->interpretation->setFact(fid.address);
      }

      ret->add(as);
    }
  
    // TODO: is this necessary?
    // delete models;
   
    ASPSolverManager::ResultsPtr baseret(ret);
    return baseret;
  }
  catch(const std::exception& e)
  {
    LOG(ERROR,"EXCEPTION: " << e.what());
    throw;
  }
}
#endif // HAVE_LIBDLV


#warning TODO reactivate dlvdb

#if 0
#if defined(HAVE_DLVDB)
DLVDBSoftware::Options::Options():
  DLVSoftware::Options(),
  typFile()
{
}

DLVDBSoftware::Options::~Options()
{
}

DLVDBSoftware::Delegate::Delegate(const Options& opt):
  DLVSoftware::Delegate(opt),
  options(opt)
{
}

DLVDBSoftware::Delegate::~Delegate()
{
}

void DLVDBSoftware::Delegate::setupProcess()
{
  DLVSoftware::Delegate::setupProcess();

  proc.setPath(DLVDBPATH);
  proc.addOption("-DBSupport"); // turn on database support
  proc.addOption("-ORdr-"); // turn on rewriting of false body rules
  if( !options.typFile.empty() )
    proc.addOption(options.typFile);

}

#endif // defined(HAVE_DLVDB)
#endif

#warning TODO clingo nightly tests

//
// ClingoSoftware
//
#ifdef HAVE_LIBCLINGO
ClingoSoftware::Options::Options():
  ASPSolverManager::GenericOptions()
{
}

ClingoSoftware::Options::~Options()
{
}

namespace
{

class GringoPrinter:
  public RawPrinter
{
public:
  typedef RawPrinter Base;
  GringoPrinter(std::ostream& out, RegistryPtr registry):
    RawPrinter(out, registry) {}

  virtual void print(ID id)
  {
    if( id.isRule() && id.isRegularRule() )
    {
      // disjunction in rule heads is | not v
      const Rule& r = registry->rules.getByID(id);
      printmany(r.head, " | ");
      if( !r.body.empty() )
      {
	out << " :- ";
	printmany(r.body, ", ");
      }
      out << ".";
    }
    else
    {
      Base::print(id);
    }
  }
};

class ClingoResults:
  public ASPSolverManager::Results
{
public:
  typedef std::list<AnswerSet::Ptr> Storage;
  Storage answersets;
  bool resetCurrent;
  Storage::const_iterator current;

  ClingoResults():
    resetCurrent(true),
    current() {}
  virtual ~ClingoResults() {}

  void add(AnswerSet::Ptr as)
  {
    answersets.push_back(as);

    // we do this because I'm not sure if a begin()==end() iterator
    // becomes begin() or end() after insertion of the first element
    // (this is the failsafe version)
    if( resetCurrent )
    {
      current = answersets.begin();
      resetCurrent = false;
    }
  }

  virtual AnswerSet::Ptr getNextAnswerSet()
  {
    // if no answer set was ever added, or we reached the end
    if( (resetCurrent == true) ||
	(current == answersets.end()) )
    {
      return AnswerSet::Ptr();
    }
    else
    {
      Storage::const_iterator ret = current;
      current++;
      return *ret;
    }
  }
};

<<<<<<< HEAD
#warning TODO move this into registry or term table
  inline ID getOrRegisterTerm(RegistryPtr registry, const std::string& s)
  {
    ID id = registry->terms.getIDByString(s);

    if( id == ID_FAIL )
    {
      id = registry->preds.getIDByString(s);
    }

    if( id == ID_FAIL )
    {
      if( s.find_first_not_of("0123456789") == std::string::npos )
        {
          // integer term	
    	  std::stringstream st;
    	  st <<  s;
    	  ID id1(ID::MAINKIND_TERM | ID::SUBKIND_TERM_INTEGER, 0);
    	  st >> id1.address;
    	  return id1;
  	}
      else 
	{	
      	  Term term(ID::MAINKIND_TERM, s);
      	  // we can only get strings or constants
      	  assert(s[0] == '"' || islower(s[0]));
      	  id = registry->terms.storeAndGetID(term);
	}
    }
    return id;
  }


=======
>>>>>>> 9fd150be
class MyClaspOutputFormat:
  public Clasp::OutputFormat
{
public:
  typedef Clasp::OutputFormat Base;
  boost::shared_ptr<ClingoResults> results;
  RegistryPtr registry;

  MyClaspOutputFormat(
      boost::shared_ptr<ClingoResults> results,
      RegistryPtr registry):
    Base(),
    results(results),
    registry(registry)
  {
  }

  virtual ~MyClaspOutputFormat()
  {
  }

  virtual void printModel(
      const Clasp::Solver& s, const Clasp::Enumerator&)
  {
    DBGLOG(DBG,"getting model from clingo!");

    AnswerSet::Ptr as(new AnswerSet(registry));

    const Clasp::AtomIndex& index = *s.strategies().symTab;
    for (Clasp::AtomIndex::const_iterator it = index.begin(); it != index.end(); ++it)
    {
      if (s.value(it->second.lit.var()) == Clasp::trueValue(it->second.lit) && !it->second.name.empty())
      {
	const char* groundatom = it->second.name.c_str();

	// try to do it via string (unstructured)
	ID idga = registry->ogatoms.getIDByString(groundatom);
	if( idga == ID_FAIL )
	{
	  // parse groundatom, register and store
	  DBGLOG(DBG,"parsing clingo ground atom '" << groundatom << "'");
	  OrdinaryAtom ogatom(ID::MAINKIND_ATOM | ID::SUBKIND_ATOM_ORDINARYG);
	  ogatom.text = groundatom;
	  {
	    // create ogatom.tuple
	    boost::char_separator<char> sep(",()");
	    typedef boost::tokenizer<boost::char_separator<char> > tokenizer;
	    tokenizer tok(ogatom.text, sep);
	    for(tokenizer::iterator it = tok.begin();
		it != tok.end(); ++it)
	    {
	      DBGLOG(DBG,"got token '" << *it << "'");
	      Term term(ID::MAINKIND_TERM, *it);
	      // the following takes care of int vs const/string
	      ID id = registry->storeTerm(term);
	      assert(id != ID_FAIL);
	      assert(!id.isVariableTerm());
	      ogatom.tuple.push_back(id);
	    }
	  }
	  idga = registry->ogatoms.storeAndGetID(ogatom);
	}
	assert(idga != ID_FAIL);
	as->interpretation->setFact(idga.address);
      }
    }

    LOG(INFO,"got model from clingo: " << *as);
    results->add(as);
  }

  virtual void printStats(
      const Clasp::SolverStatistics&, const Clasp::Enumerator&)
  {
  }
};

class MyClingoApp: public ClingoApp<CLINGO>
{
public:
  typedef ClingoApp<CLINGO> Base;
  boost::shared_ptr<ClingoResults> results;

  MyClingoApp():
    Base(),
    results(new ClingoResults())
  {
    DBGLOG(DBG,"MyClingoApp()");
  }
  
  ~MyClingoApp()
  {
    DBGLOG(DBG,"~MyClingoApp()");
  }

  void solve(std::string& program, RegistryPtr registry)
  {
    try
    {

      // configure like a binary
      {
	char execname[] = "clingo_within_dlvhex";
	char shiftopt[] = "--shift";
	char allmodelsopt[] = "-n 0";
	char noverboseopt[] = "--verbose=0";
	char* argv[] = {
	  execname,
	  shiftopt,
	  allmodelsopt,
	  noverboseopt,
	  NULL
	};
	int argc = 0;
	while(argv[argc] != NULL)
	  argc++;
	DBGLOG(DBG,"passing " << argc << " arguments to gringo:" <<
	    printrange(std::vector<const char*>(&argv[0], &argv[argc])));
	if(!parse(argc, argv))
	    throw std::runtime_error( messages.error.c_str() );
	#ifndef NDEBUG
	printWarnings();
	#endif
      }

      // configure in out
      Streams s;
      LOG(DBG,"sending to clingo:" << std::endl << "===" << std::endl << program << std::endl << "===");
      s.appendStream(
	  Streams::StreamPtr(new std::istringstream(program)),
	  "dlvhex_to_clingo");
      in_.reset(new FromGringo<CLINGO>(*this, s));
      out_.reset(new MyClaspOutputFormat(results, registry));

      Clasp::ClaspFacade clasp;
      facade_ = &clasp;
      clingo.iStats = false;
      clasp.solve(*in_, config_, this);
      DBGLOG(DBG,"after clasp.solve: results contains " << results->answersets.size() << " answer sets");
    }
    catch(const std::exception& e)
    {
      std::cerr << "got clingo exception " << e.what() << std::endl;
      throw;
    }
    catch(...)
    {
      std::cerr << "got very strange clingo exception!" << std::endl;
      throw;
    }
  }
};
 
}

struct ClingoSoftware::Delegate::Impl
{
  Options options;
  MyClingoApp myclingo;

  Impl(const Options& options):
    options(options),
    myclingo()
  {
  }

  ~Impl()
  {
  }
};

ClingoSoftware::Delegate::Delegate(const Options& options):
  pimpl(new Impl(options))
{
}

ClingoSoftware::Delegate::~Delegate()
{
}

void
ClingoSoftware::Delegate::useASTInput(const ASPProgram& program)
{
  DLVHEX_BENCHMARK_REGISTER_AND_SCOPE(sid,"ClingoSoftware useASTInput");

  #warning TODO handle program.maxint for clingo

  // output program to stream
  std::string str;
  {
    DLVHEX_BENCHMARK_REGISTER_AND_SCOPE(sidprepare,"prepare clingo input");

    std::ostringstream programStream;
    GringoPrinter printer(programStream, program.registry);

    if( program.edb != 0 )
    {
      // print edb interpretation as facts
      program.edb->printAsFacts(programStream);
      programStream << "\n";
    }

    printer.printmany(program.idb, "\n");
    programStream << std::endl;
    str = programStream.str();
  }

  pimpl->myclingo.solve(str, program.registry);
}

ASPSolverManager::ResultsPtr 
ClingoSoftware::Delegate::getResults()
{
  return pimpl->myclingo.results;
}
#endif // HAVE_LIBCLINGO

} // namespace ASPSolver

DLVHEX_NAMESPACE_END

/* vim: set noet sw=2 ts=8 tw=80: */
// Local Variables:
// mode: C++
// End:<|MERGE_RESOLUTION|>--- conflicted
+++ resolved
@@ -687,7 +687,7 @@
   }
 };
 
-<<<<<<< HEAD
+/*
 #warning TODO move this into registry or term table
   inline ID getOrRegisterTerm(RegistryPtr registry, const std::string& s)
   {
@@ -719,10 +719,9 @@
     }
     return id;
   }
-
-
-=======
->>>>>>> 9fd150be
+*/
+
+
 class MyClaspOutputFormat:
   public Clasp::OutputFormat
 {

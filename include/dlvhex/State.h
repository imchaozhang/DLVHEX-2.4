/* dlvhex -- Answer-Set Programming with external interfaces.
 * Copyright (C) 2005, 2006, 2007 Roman Schindlauer
 * Copyright (C) 2006, 2007, 2008, 2009, 2010 Thomas Krennwallner
 * Copyright (C) 2009, 2010 Peter Schüller
 * Copyright (C) 2007, 2008 Thomas Krennwallner
 * 
 * This file is part of dlvhex.
 *
 * dlvhex is free software; you can redistribute it and/or modify it
 * under the terms of the GNU Lesser General Public License as
 * published by the Free Software Foundation; either version 2.1 of
 * the License, or (at your option) any later version.
 *
 * dlvhex is distributed in the hope that it will be useful, but
 * WITHOUT ANY WARRANTY; without even the implied warranty of
 * MERCHANTABILITY or FITNESS FOR A PARTICULAR PURPOSE.  See the GNU
 * Lesser General Public License for more details.
 *
 * You should have received a copy of the GNU Lesser General Public
 * License along with dlvhex; if not, write to the Free Software
 * Foundation, Inc., 51 Franklin St, Fifth Floor, Boston, MA
 * 02110-1301 USA.
 */


/**
 * @file   State.h
 * @author Thomas Krennwallner
 * @date   
 * 
 * @brief  
 * 
 */

#if !defined(_DLVHEX_STATE_H)
#define _DLVHEX_STATE_H

#include "dlvhex/PlatformDefinitions.h"
#include "dlvhex/fwd.hpp"

#include <boost/shared_ptr.hpp>

DLVHEX_NAMESPACE_BEGIN

class State;
typedef boost::shared_ptr<State> StatePtr;

/**
 * @brief State base class.
 */
class DLVHEX_EXPORT State
{
protected:
  void changeState(ProgramCtx*, StatePtr);

public:
  // initialize with state to execute if not implemented function is called
  State(StatePtr failureState=StatePtr());
  virtual ~State();

  virtual void showPlugins(ProgramCtx*);
  virtual void convert(ProgramCtx*);
  virtual void parse(ProgramCtx*);
  virtual void  moduleSyntaxCheck(ProgramCtx*);
	virtual void rewriteEDBIDB(ProgramCtx*);
  virtual void safetyCheck(ProgramCtx*);
  virtual void createDependencyGraph(ProgramCtx*);
	virtual void optimizeEDBDependencyGraph(ProgramCtx*);
	virtual void createComponentGraph(ProgramCtx*);
  virtual void strongSafetyCheck(ProgramCtx*);
	virtual void createEvalGraph(ProgramCtx*);
  virtual void setupProgramCtx(ProgramCtx*);
  virtual void evaluate(ProgramCtx*);
  virtual void postProcess(ProgramCtx*);

protected:
  StatePtr failureState;
};

class DLVHEX_EXPORT ShowPluginsState : public State
{
public:
  ShowPluginsState();
  virtual void showPlugins(ProgramCtx*);
};

class DLVHEX_EXPORT ConvertState : public State
{
public:
  ConvertState();
  virtual void convert(ProgramCtx*);
};

class DLVHEX_EXPORT ParseState : public State
{
public:
  ParseState();
  virtual void parse(ProgramCtx*);
};

<<<<<<< HEAD
class DLVHEX_EXPORT ModuleSyntaxCheckState : public State
{
 public:
  virtual void
  moduleSyntaxCheck(ProgramCtx*);
};

class DLVHEX_EXPORT RewriteState : public State
=======
class DLVHEX_EXPORT RewriteEDBIDBState : public State
{
public:
  RewriteEDBIDBState();
  virtual void rewriteEDBIDB(ProgramCtx*);
};

class DLVHEX_EXPORT SafetyCheckState : public State
>>>>>>> 6127942d
{
public:
  SafetyCheckState();
  virtual void safetyCheck(ProgramCtx*);
};

class DLVHEX_EXPORT CreateDependencyGraphState : public State
{
public:
  CreateDependencyGraphState();
  virtual void createDependencyGraph(ProgramCtx*);
};

class DLVHEX_EXPORT OptimizeEDBDependencyGraphState : public State
{
public:
  OptimizeEDBDependencyGraphState();
  virtual void optimizeEDBDependencyGraph(ProgramCtx*);
};

class DLVHEX_EXPORT CreateComponentGraphState : public State
{
public:
  CreateComponentGraphState();
  virtual void createComponentGraph(ProgramCtx*);
};

class DLVHEX_EXPORT StrongSafetyCheckState : public State
{
public:
  StrongSafetyCheckState();
  virtual void strongSafetyCheck(ProgramCtx*);
};

class DLVHEX_EXPORT CreateEvalGraphState : public State
{
public:
  CreateEvalGraphState();
  virtual void createEvalGraph(ProgramCtx*);
};

class DLVHEX_EXPORT SetupProgramCtxState : public State
{
public:
  SetupProgramCtxState();
  virtual void setupProgramCtx(ProgramCtx*);
};

class DLVHEX_EXPORT EvaluateState : public State
{
public:
  EvaluateState();
  virtual void evaluate(ProgramCtx*);
};

class DLVHEX_EXPORT PostProcessState : public State
{
public:
  PostProcessState();
  virtual void postProcess(ProgramCtx*);
};

DLVHEX_NAMESPACE_END

#endif // _DLVHEX_STATE_H

// Local Variables:
// mode: C++
// End:<|MERGE_RESOLUTION|>--- conflicted
+++ resolved
@@ -98,7 +98,6 @@
   virtual void parse(ProgramCtx*);
 };
 
-<<<<<<< HEAD
 class DLVHEX_EXPORT ModuleSyntaxCheckState : public State
 {
  public:
@@ -106,8 +105,6 @@
   moduleSyntaxCheck(ProgramCtx*);
 };
 
-class DLVHEX_EXPORT RewriteState : public State
-=======
 class DLVHEX_EXPORT RewriteEDBIDBState : public State
 {
 public:
@@ -116,7 +113,6 @@
 };
 
 class DLVHEX_EXPORT SafetyCheckState : public State
->>>>>>> 6127942d
 {
 public:
   SafetyCheckState();

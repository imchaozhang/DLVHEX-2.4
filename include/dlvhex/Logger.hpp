/* dlvhex -- Answer-Set Programming with external interfaces.
 * Copyright (C) 2005, 2006, 2007 Roman Schindlauer
 * Copyright (C) 2006, 2007, 2008, 2009, 2010 Thomas Krennwallner
 * Copyright (C) 2009, 2010 Peter Schüller
 * 
 * This file is part of dlvhex.
 *
 * dlvhex is free software; you can redistribute it and/or modify it
 * under the terms of the GNU Lesser General Public License as
 * published by the Free Software Foundation; either version 2.1 of
 * the License, or (at your option) any later version.
 *
 * dlvhex is distributed in the hope that it will be useful, but
 * WITHOUT ANY WARRANTY; without even the implied warranty of
 * MERCHANTABILITY or FITNESS FOR A PARTICULAR PURPOSE.  See the GNU
 * Lesser General Public License for more details.
 *
 * You should have received a copy of the GNU Lesser General Public
 * License along with dlvhex; if not, write to the Free Software
 * Foundation, Inc., 51 Franklin St, Fifth Floor, Boston, MA
 * 02110-1301 USA.
 */

/**
 * @file   Logger.hpp
 * @author Peter Schueller <ps@kr.tuwien.ac.at>
 * 
 * @brief  Logging facility with comfortable indentation and closures.
 */

#ifndef LOGGER_HPP_INCLUDED__17092010
#define LOGGER_HPP_INCLUDED__17092010
#include <boost/preprocessor/cat.hpp>
#include <boost/optional.hpp>
#include <boost/cstdint.hpp>

#include <iostream>
#include <iomanip>
#include <sstream>

// singleton logger class
class Logger
{
public:
  // levels are specified and can be activated via bitmasks
  // (all 32 bits may be used)
  // logger itself logs on DBG
  typedef uint32_t Levels;
  static const Levels DBG =     0x01;
  static const Levels INFO =    0x02;
  static const Levels WARNING = 0x04;
  static const Levels ERROR =   0x08;

  // this is now very dlvhex-specific
  static const Levels PLUGIN =  0x10; // plugin related things
  static const Levels ANALYZE = 0x20; // program analysis
  static const Levels MODELB =  0x40; // model building
  static const Levels STATS  =  0x80; // statistic information

private:
  std::ostream& out;
  std::string indent;
  Levels printlevels;
  // width of field for level printing, if 0, level is not printed
  int levelwidth;

private:
  // default output is std::cerr, change this later with stream() = ...
  // default output is all output levels, change this later with printlevels() = ...
  // default output is i hex character of level printed, change this later with levelwidth() = ...
  Logger():
    out(std::cerr), indent(), printlevels(~static_cast<Levels>(0)), levelwidth(1) {}

  ~Logger()
    {
      stream() << std::endl;
      startline(DBG);
      #ifndef NDEBUG
      stream() << "clean exit!" << std::endl;
      #endif
    }

public:
  static Logger& Instance();

  inline std::ostream& stream()
    { return out; }

  void setPrintLevels(Levels levels);
  void setPrintLevelWidth(int width);

  // this method does not ask shallPrint!
  inline void startline(Levels forlevel)
    {
      if( levelwidth == 0 )
        out << indent;
      else
        out << std::hex << std::setw(levelwidth) << forlevel << std::dec << " " << indent;
    }

  inline bool shallPrint(Levels forlevel)
    { return (printlevels & forlevel) != 0; }

  friend class Closure;
  class Closure
  {
  private:
    Logger& l;
    Levels level;
    unsigned cutoff;
    bool message;

    inline void sayHello()
    {
      // hello message
      if( message )
      {
        l.startline(level);
        l.stream() << "ENTRY" << std::endl;
      }
    }

    inline void sayGoodbye()
    {
      // goodbye message
      if( message )
      {
        l.startline(level);
        l.stream() << "EXIT" << std::endl;
      }
    }

  public:
    // generic
    Closure(Logger& l, Levels level, const std::string& str, bool message):
      l(l), level(level), cutoff(l.indent.size()), message(message)
    {
      if( l.shallPrint(level) )
      {
        l.indent += str + " ";
        sayHello();
      }
    }

    // with value (converted/reinterpret-casted to const void* const)
    Closure(Logger& l, Levels level, const std::string& str, const void* const val, bool message):
      l(l), level(level), cutoff(l.indent.size()), message(message)
    {
      if( l.shallPrint(level) )
      {
        std::stringstream ss;
        ss << str << "/" << val << " ";
        l.indent += ss.str();
        sayHello();
      }
    }

    ~Closure()
    {
      if( l.shallPrint(level) )
      {
        sayGoodbye();
        // restore indentation level
        l.indent.erase(cutoff);
      }
    }
  };

  class Init
  {
  public:
    Init(Levels levels)
    {
      Logger::Instance().setPrintLevels(levels);
    }
  };
};

// the following will always be realized
//#ifndef NDEBUG
#  define LOG(level,streamout) do { if( Logger::Instance().shallPrint(Logger:: level) ) { \
       Logger::Instance().startline(Logger:: level); \
       Logger::Instance().stream() << streamout << std::endl; \
     } } while(false);
#    define LOG_CLOSURE_ID BOOST_PP_CAT(log_closure_,__LINE__)
#  define LOG_INDENT(level)              Logger::Closure LOG_CLOSURE_ID (Logger::Instance(), Logger:: level, "  ", false)
#  define LOG_SCOPE(level,name,msg)      Logger::Closure LOG_CLOSURE_ID (Logger::Instance(), Logger:: level, name, msg)
#  define LOG_VSCOPE(level,name,val,msg) Logger::Closure LOG_CLOSURE_ID (Logger::Instance(), Logger:: level, name, reinterpret_cast<const void* const>(val), msg)
<<<<<<< HEAD
/*
#else
#  define LOG(level,streamout) 			do { } while(false)
#  define LOG_CLOSURE_ID BOOST_PP_CAT(log_closure_,__LINE__) do { } while(false)
#  define LOG_INDENT(level)              	do { } while(false)
#  define LOG_SCOPE(level,name,msg)      	do { } while(false)
#  define LOG_VSCOPE(level,name,val,msg) 	do { } while(false)
#endif
*/
=======
#  define LOG_INIT(setlevel)             namespace { Logger::Init LOG_CLOSURE_ID (setlevel); }
>>>>>>> f75043cb

// the following are debug-flag dependant
#ifndef NDEBUG
#  define DBGLOG(level,streamout)           LOG(level,streamout)
#  define DBGLOG_INDENT(level)              LOG_INDENT(level)
#  define DBGLOG_SCOPE(level,name,msg)      LOG_SCOPE(level,name,msg)
#  define DBGLOG_VSCOPE(level,name,val,msg) LOG_VSCOPE(level,name,val,msg)
#else
#  define DBGLOG(level,streamout)           do { } while(false)
#  define DBGLOG_INDENT(level)              do { } while(false)
#  define DBGLOG_SCOPE(level,name,msg)      do { } while(false)
#  define DBGLOG_VSCOPE(level,name,val,msg) do { } while(false)
#endif

#endif // LOGGER_HPP_INCLUDED__17092010<|MERGE_RESOLUTION|>--- conflicted
+++ resolved
@@ -186,7 +186,6 @@
 #  define LOG_INDENT(level)              Logger::Closure LOG_CLOSURE_ID (Logger::Instance(), Logger:: level, "  ", false)
 #  define LOG_SCOPE(level,name,msg)      Logger::Closure LOG_CLOSURE_ID (Logger::Instance(), Logger:: level, name, msg)
 #  define LOG_VSCOPE(level,name,val,msg) Logger::Closure LOG_CLOSURE_ID (Logger::Instance(), Logger:: level, name, reinterpret_cast<const void* const>(val), msg)
-<<<<<<< HEAD
 /*
 #else
 #  define LOG(level,streamout) 			do { } while(false)
@@ -196,9 +195,9 @@
 #  define LOG_VSCOPE(level,name,val,msg) 	do { } while(false)
 #endif
 */
-=======
+
 #  define LOG_INIT(setlevel)             namespace { Logger::Init LOG_CLOSURE_ID (setlevel); }
->>>>>>> f75043cb
+
 
 // the following are debug-flag dependant
 #ifndef NDEBUG

--- conflicted
+++ resolved
@@ -1,40 +1,4 @@
-<<<<<<< HEAD
-2011-08-17 Tri Kurniawan Wijaya  <trikurniawanwijaya@gmail.com>
-
-	* cheatsheet: Cheatsheet for installing TD-MLP.
-
-	* include/dlvhex/MLPSolver.hpp: Cleaning up.
-
-2011-08-16 Tri Kurniawan Wijaya  <trikurniawanwijaya@gmail.com>
-
-	* include/dlvhex/ModuleSyntaxChecker.hpp: Richer error messages.
-
-2011-08-08 Tri Kurniawan Wijaya  <trikurniawanwijaya@gmail.com>
-
-	* generator/getFirstASData.sh: Get more detailed information for the first answer set found.
-
-2011-08-06 Tri Kurniawan Wijaya  <trikurniawanwijaya@gmail.com>
-
-	* generator/avgScript-all.sh: Get average data (more detail information) from random program experiments.
-
-2011-07-23 Tri Kurniawan Wijaya  <trikurniawanwijaya@gmail.com>
-
-	* include/dlvhex/MLPSolver.hpp: Fixed largest bottom.
-
-2011-07-22 Tri Kurniawan Wijaya  <trikurniawanwijaya@gmail.com>
-
-	* include/dlvhex/MLPSolver.hpp: Log time analysis.
-
-	* generator/createBigEvenOdd.sh: Create a big benchmarks for Even-Odd program.
-
-	* include/dlvhex/MLPSolver.hpp: Tests for -n and --split.
-	* examples/tests/dlvhextests.test: Likewise.
-	* examples/tests/module-EvenOdd-n1.out: Likewise.
-
-2011-07-13  Thomas Krennwallner  <tkren@kr.tuwien.ac.at>
-=======
 2011-08-20  Peter Schueller  <ps@kr.tuwien.ac.at>
->>>>>>> f75043cb
 
 	* include/dlvhex/HexGrammar.tcc: Removed expectation operator that interfered
 	with strong negation plugin.
@@ -44,28 +8,28 @@
 	* src/dlvhex/DependencyGraphFull.cpp: Likewise.
 	* src/dlvhex/ComponentGraph.cpp: Likewise.
 
-<<<<<<< HEAD
-2011-06-16 Tri Kurniawan Wijaya  <trikurniawanwijaya@gmail.com>
-
-	* generator/avgScript.sh: Computes average performance for each call pattern.
-
-2011-06-27 Tri Kurniawan Wijaya  <trikurniawanwijaya@gmail.com>
-	
-	* testsuite/TestHexParserModule.cpp: Relative path for examples.
-	* testsuite/TestMLPSolver.cpp: Likewise.
-
-	* testsuite/Makefile.am: Fixed include directory of external solver.
-
-2011-06-27  Thomas Krennwallner  <tkren@kr.tuwien.ac.at>
-
-	* testsuite/TestMLPSolver.cpp: Removed some hard-coded relative
-	paths, missing bits and pieces are for Tri to fix.
-=======
+2011-08-17 Tri Kurniawan Wijaya  <trikurniawanwijaya@gmail.com>
+
+	* cheatsheet: Cheatsheet for installing TD-MLP.
+
+	* include/dlvhex/MLPSolver.hpp: Cleaning up.
+
+2011-08-16 Tri Kurniawan Wijaya  <trikurniawanwijaya@gmail.com>
+
+	* include/dlvhex/ModuleSyntaxChecker.hpp: Richer error messages.
+
 2011-08-16  Peter Schueller  <ps@kr.tuwien.ac.at>
 
 	* src/dlvhex/GuessAndCheckModelGenerator.cpp: Fixed TODO in G&C Model Generator.
 	* src/dlvhex/State.cpp: Made warning message more precise.
->>>>>>> f75043cb
+
+2011-08-08 Tri Kurniawan Wijaya  <trikurniawanwijaya@gmail.com>
+
+	* generator/getFirstASData.sh: Get more detailed information for the first answer set found.
+
+2011-08-06 Tri Kurniawan Wijaya  <trikurniawanwijaya@gmail.com>
+
+	* generator/avgScript-all.sh: Get average data (more detail information) from random program experiments.
 
 2011-08-01  Peter Schueller  <ps@kr.tuwien.ac.at>
 
@@ -84,43 +48,7 @@
 
 	Summary of changes for going from version 1.7.X to version 2.Y:
 
-<<<<<<< HEAD
-2011-06-17 Tri Kurniawan Wijaya  <trikurniawanwijaya@gmail.com>
-
-	* testsuite/TestMLPSolver.cpp: Test different available solver.
-
-	* include/dlvhex/MLPSolver.hpp: Not always assuming clingo.
-
-2011-06-16 Tri Kurniawan Wijaya  <trikurniawanwijaya@gmail.com>
-
-	* include/dlvhex/MLPSolver.hpp: Incorporating libclingo as the backend solver.
-	* src/dlvhex/dlvhex.cpp: Likewise.
-	* src/dlvhex/ASPSolver.cpp: Likewise.
-
-	* src/dlvhex/dlvhex.cpp: Bugfix for libclingo.
-
-	* include/dlvhex/MLPSolver.hpp: Collecting the largest bottom and turned off some log-printings.
-
-2011-06-07 Tri Kurniawan Wijaya  <trikurniawanwijaya@gmail.com>
-
-	* include/dlvhex/MLPSolver.hpp: Minimize branching in the beginning.
-
-2011-06-07 Tri Kurniawan Wijaya  <trikurniawanwijaya@gmail.com>
-
-	* include/dlvhex/MLPSolver.hpp: Finishing Instantiation splitting.
-	* src/dlvhex/dlvhex.cpp: Likewise.
-	* src/dlvhex/State.cpp: Likewise.
-
-2011-06-06 Tri Kurniawan Wijaya  <trikurniawanwijaya@gmail.com>
-
-	* include/dlvhex/MLPSolver.hpp: Implementing instantiation splitting: using Top data structure.
-
-	* include/dlvhex/MLPSolver.hpp: Implement collecting the largest bottom.
-
-2011-05-30  Thomas Krennwallner  <tkren@kr.tuwien.ac.at>
-=======
 	Most important changes:
->>>>>>> f75043cb
 
 	* Implemented Evaluation formalism with Evaluation Graph and Model Graph as
 	described in the paper "Pushing Efficient Evaluation of HEX Programs by Modular
@@ -222,6 +150,7 @@
 	as a plugin. Therefore namespace testcases have been deactivated:
 	../namespace1.hex namespace1.out
 	../namespace2.hex namespace2.out
+
 	Removed functionality:
 
 	* removed --reverse option as it was not implemented and not documented.
@@ -248,13 +177,36 @@
 
 	* TODO: Update.
 
+2011-07-23 Tri Kurniawan Wijaya  <trikurniawanwijaya@gmail.com>
+
+	* include/dlvhex/MLPSolver.hpp: Fixed largest bottom.
+
+2011-07-22 Tri Kurniawan Wijaya  <trikurniawanwijaya@gmail.com>
+
+	* include/dlvhex/MLPSolver.hpp: Log time analysis.
+
+	* generator/createBigEvenOdd.sh: Create a big benchmarks for Even-Odd program.
+
+	* include/dlvhex/MLPSolver.hpp: Tests for -n and --split.
+	* examples/tests/dlvhextests.test: Likewise.
+	* examples/tests/module-EvenOdd-n1.out: Likewise.
+
 2011-07-13  Thomas Krennwallner  <tkren@kr.tuwien.ac.at>
 
 	* README: Update.
 
-2010-06-16 Tri Kurniawan Wijaya  <trikurniawanwijaya@gmail.com>
-
-	* src/dlvhex/dlvhex.cpp: Bugfix for libclingo.
+2011-06-27 Tri Kurniawan Wijaya  <trikurniawanwijaya@gmail.com>
+	
+	* testsuite/TestHexParserModule.cpp: Relative path for examples.
+	* testsuite/TestMLPSolver.cpp: Likewise.
+
+	* testsuite/Makefile.am: Fixed include directory of external solver.
+
+2011-06-27  Thomas Krennwallner  <tkren@kr.tuwien.ac.at>
+
+	* testsuite/TestMLPSolver.cpp: Removed some hard-coded relative
+	paths, missing bits and pieces are for Tri to fix.
+
 
 2011-06-18  Thomas Krennwallner  <tkren@kr.tuwien.ac.at>
 
@@ -271,6 +223,39 @@
 
 	* examples/tests/query_hex_ground1ca.stdout: Remove whitespace in
 	wc output. (ticket #46)
+
+2011-06-17 Tri Kurniawan Wijaya  <trikurniawanwijaya@gmail.com>
+
+	* testsuite/TestMLPSolver.cpp: Test different available solver.
+
+	* include/dlvhex/MLPSolver.hpp: Not always assuming clingo.
+
+2011-06-16 Tri Kurniawan Wijaya  <trikurniawanwijaya@gmail.com>
+
+	* include/dlvhex/MLPSolver.hpp: Incorporating libclingo as the backend solver.
+	* src/dlvhex/dlvhex.cpp: Likewise.
+	* src/dlvhex/ASPSolver.cpp: Likewise.
+
+	* src/dlvhex/dlvhex.cpp: Bugfix for libclingo.
+
+	* include/dlvhex/MLPSolver.hpp: Collecting the largest bottom and turned off some log-printings.
+
+2011-06-07 Tri Kurniawan Wijaya  <trikurniawanwijaya@gmail.com>
+
+	* include/dlvhex/MLPSolver.hpp: Minimize branching in the beginning.
+
+2011-06-07 Tri Kurniawan Wijaya  <trikurniawanwijaya@gmail.com>
+
+	* include/dlvhex/MLPSolver.hpp: Finishing Instantiation splitting.
+	* src/dlvhex/dlvhex.cpp: Likewise.
+	* src/dlvhex/State.cpp: Likewise.
+
+2011-06-06 Tri Kurniawan Wijaya  <trikurniawanwijaya@gmail.com>
+
+	* include/dlvhex/MLPSolver.hpp: Implementing instantiation splitting: using Top data structure.
+
+	* include/dlvhex/MLPSolver.hpp: Implement collecting the largest bottom.
+
 
 2011-05-30  Thomas Krennwallner  <tkren@kr.tuwien.ac.at>
 

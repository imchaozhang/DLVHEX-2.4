--- conflicted
+++ resolved
@@ -1,4 +1,3 @@
-<<<<<<< HEAD
 2010-10-30  Thomas Krennwallner  <tkren@kr.tuwien.ac.at>
 
 	* NEWS: Update.
@@ -32,6 +31,13 @@
 
 	* NEWS: Describe changes to 1.7.2.
 
+2010-08-16  Peter Schueller  <ps@kr.tuwien.ac.at>
+
+	* src/dlvhex/BoostComponentFinder.cpp: Applied the nice part of the
+	clang diff (the one that does not deal with a clang bug).
+	* Modelbuilding-Concept.txt: Thoughts on online vs offline and
+	projected vs non projected model building.
+
 2010-08-12  Peter Schueller  <ps@kr.tuwien.ac.at>
 
 	* src/testsuite/dlvhex/TestPlugin.cpp: Added testcases for newly
@@ -39,14 +45,6 @@
 	* examples/rec_agg_bug1.hex: Likewise.
 	* examples/rec_agg_bug2.hex: Likewise.
 	* examples/rec_agg_bug3.hex: Likewise.
-=======
-2010-08-16  Peter Schueller  <ps@kr.tuwien.ac.at>
-
-	* src/dlvhex/BoostComponentFinder.cpp: Applied the nice part of the
-	clang diff (the one that does not deal with a clang bug).
-	* Modelbuilding-Concept.txt: Thoughts on online vs offline and
-	projected vs non projected model building.
->>>>>>> 0f6ea971
 
 2010-08-04  Peter Schueller  <ps@kr.tuwien.ac.at>
 

--- conflicted
+++ resolved
@@ -1,7 +1,4 @@
-<<<<<<< HEAD
-
-=======
->>>>>>> 0b6d6f80
+
 2011-XX-XX  Peter Schueller  <ps@kr.tuwien.ac.at>
 
 	* TODO more details [rewrote model building according to [todo] paper: new dependency notion, evalgraph, evaluation heuristics, ...]
@@ -13,7 +10,7 @@
 	* removing singleton status of PluginContainer as API users might have different programs with different plugin containers
 	* Logger component with log-levels, hierarchical indentation and NDEBUG-dependant logging
 	* Printhelpers.hpp utilities for comfortable printing of various boost and STL containers
-<<<<<<< HEAD
+	* removed dependency on cppunit, now using the boost UTF
 
 2010-12-31  Tri Kurniawan Wijaya  <trikurniawanwijaya@gmail.com>
 
@@ -201,9 +198,6 @@
 
 	* include/dlvhex/HexGrammar.h: adding grammar for module atom
 	* include/dlvhex/HexGrammar.tcc: Likewise.
-=======
-	* removed dependency on cppunit, now using the boost UTF
->>>>>>> 0b6d6f80
 
 2010-11-19  Thomas Krennwallner  <tkren@kr.tuwien.ac.at>
 

2010-12-21  Tri Kurniawan Wijaya  <trikurniawanwijaya@gmail.com>

	* include/dlvhex/ProgramCtx.h: include boost/functional/factory.hpp compiled

	* src/dlvhex/HexGrammarPTToASTConverter.cpp: extend DLVresultParserDriver to support terms and preds table
	* src/dlvhex/DLVresultParserDriver.cpp: Likewise
	* testsuite/TestASPSolver.cpp: Likewise

2011-XX-XX  Peter Schueller  <ps@kr.tuwien.ac.at>
	* src/dlvhex/gdbdlvhex.sh: Shellscript to use gdb with libtool-built uninstalled binary.
	* TODO more details [rewrote model building according to [todo] paper: new dependency notion, evalgraph, evaluation heuristics, ...]
	* removed ruleml output builder as it most probably does not work correctly and could/should be done as a plugin
	* removed --reverse option as it was not implemented and not documented
	* removed --dlt option as it should be done as a plugin
	* renaming globals to config and removing singleton status (each ProgramCtx may have its own config if dlvhex is used as a library)
	* encapsulating input sources in InputProvider
	* removing singleton status of PluginContainer as API users might have different programs with different plugin containers
	* Logger component with log-levels, hierarchical indentation and NDEBUG-dependant logging
	* Printhelpers.hpp utilities for comfortable printing of various boost and STL containers
	* removed dependency on cppunit, now using the boost UTF
	* no longer enforcing dlv to be present as backend, it is now sufficient that one of the possible backends is present
	* evaluation heuristics selectable with --heuristics=...
	* state machine now features states that may be implicitly skipped (= optional states)
	* testsuite is now completely in testsuite/ and no longer in src/dlvhex/testsuite/
	* added comfortable "text-only no-registry-ID-trouble" (and slow) plugin interface ComfortPluginInterface.hpp
	* added static linking test for testsuite TestPlugin
	* added option for keeping auxiliary predicates in output
	* added option for omitting EDB facts from output
	* added option for configuring graphviz output (eval/model graph not yet implemented, but partially exists in testsuite)
	* plugins must now return PluginAtomPtrs/PluginConverterPtrs/... that use a "deleter" compiled into the respective plugin (see PluginInterface.h)
	* added new test notwellfounded2.hex for guess and check model builder (should test minimality of disjunctions) [this test crashes dlvhex trunk/]
	* added central auxiliary constant management method getAuxiliaryConstantSymbol() to Registry, PluginAtom no longer manages its own auxiliaries

2010-12-31  Tri Kurniawan Wijaya  <trikurniawanwijaya@gmail.com>

	* include/dlvhex/ProgramCtx.h: substitute edb and idb by edbList and idbList
	* src/dlvhex/HexParser.cpp: Likewise.
	* src/dlvhex/HexGrammarPTToASTConverter.cpp: Likewise.
	* src/dlvhex/ProgramCtx.cpp: Likewise.
	* testsuite/TestHexParserModule.cpp: Likewise.

	* testsuite/Makefile.am: remove declaration of ModuleHeaderTable (old version)
	* include/dlvhex/ProgramCtx.h: Likewise.

	* src/dlvhex/ID.cpp: fixing how term predicate is printed

	* include/dlvhex/ModuleTable.hpp: new way of module syntax checking using new version of module table
	* include/dlvhex/ProgramCtx.h: Likewise.
	* include/dlvhex/Module.hpp: Likewise.
	* src/dlvhex/HexGrammarPTToASTConverter.cpp: Likewise.
	* src/dlvhex/ProgramCtx.cpp: Likewise.
	* testsuite/TestHexParserModule.cpp: Likewise.

2010-12-30  Tri Kurniawan Wijaya  <trikurniawanwijaya@gmail.com>

	* src/dlvhex/HexGrammarPTToASTConverter.cpp: change termz to terms
	* src/dlvhex/ProgramCtx.cpp: Likewise.
	* include/dlvhex/ProgramCtx.h: Likewise.

2010-12-21  Tri Kurniawan Wijaya  <trikurniawanwijaya@gmail.com>

	* include/dlvhex/Module.hpp: adding module structure and module table 
	* include/dlvhex/ModuleTable.hpp: Likewise.
	* include/dlvhex/Predicate.hpp: Likewise.
	* src/dlvhex/ProgramCtx.cpp: Likewise.

2010-12-20  Tri Kurniawan Wijaya  <trikurniawanwijaya@gmail.com>

	* include/dlvhex/TermTable.hpp: separated term table and pred table 
	* include/dlvhex/HexGrammarPTToASTConverter.h: Likewise.
	* include/dlvhex/ProgramCtx.h: Likewise.
	* src/dlvhex/HexGrammarPTToASTConverter.cpp: Likewise.
	* src/dlvhex/TestHexParserModule.cpp: Likewise.
	* src/dlvhex/ModuleSyntaxChecker.cpp: Likewise.
	* src/dlvhex/ID.cpp: Likewise.
	* src/dlvhex/ProgramCtx.cpp: Likewise.

	* include/dlvhex/ID.hpp: adding idb list, edb list, and predicate list 
	* include/dlvhex/ProgramCtx.h: Likewise.

	* include/dlvhex/ID.hpp: Separating predicate from term table 
	* include/dlvhex/Predicate.hpp: Likewise.
	* include/dlvhex/PredicateTable.hpp: Likewise.

2010-12-16  Tri Kurniawan Wijaya  <trikurniawanwijaya@gmail.com>

	* include/dlvhex/HexGrammarPTToASTConverter.cpp: change the way predicate namespaced
	* src/dlvhex/HexGrammarPTToASTConverter.cpp: Likewise.

2010-12-14  Tri Kurniawan Wijaya  <trikurniawanwijaya@gmail.com>

	* include/dlvhex/ModuleSyntaxChecker.h: adding method verifySyntax that take care all of the process of module syntax check
	* src/dlvhex/ModuleSyntaxChecker.cpp: adding method verifySyntax that take care all of the process of module syntax check 
	* testsuite/TestHexParserModule.cpp: Adding testcases and supported example files 
	* examples/module1.hex: Likewise.
	* examples/module2.hex: Likewise.
	* examples/module3.hex: Likewise.
	* examples/module1-DiffArity.hex: Likewise.
	* examples/module1-NotExist.hex: Likewise.
	* examples/module2-DiffArity.hex: Likewise.
 	* examples/module2-TooFew.hex: Likewise.
 	* examples/module2-TooMany.hex: Likewise.
	* examples/module3-DiffArity.hex: Likewise.
	* examples/module3-NotExist.hex: Likewise.
	* examples/module2-SwapArity.hex: Likewise.
	* examples/module3-SwapArity.hex: Likewise.

2010-12-10  Tri Kurniawan Wijaya  <trikurniawanwijaya@gmail.com>

	* include/dlvhex/SyntaxChecker.h: deleted
	* src/dlvhex/SyntaxChecker.cpp: deleted
	* include/dlvhex/ModuleSyntaxChecker.h: update from SyntaxChecker.h, verifying output predicate module call using outputAtom
	* src/dlvhex/ModuleSyntaxChecker.cpp: Likewise.
	* src/dlvhex/ModuleHeaderTable.cpp: change outputpredicate in ModuleAtom into outputAtom
	* include/dlvhex/State.h: change SyntaxCheckState into ModuleSyntaxCheckState, and syntaxCheck into ModuleSyntaxCheck
	* src/dlvhex/State.cpp: Likewise.
	* include/dlvhex/HexGrammarPTToASTConverter.h: fixing: namepace only for predicate, change module output into atom
	* src/dlvhex/HexGrammarPTToASTConverter.cpp: Likewise.
	* include/dlvhex/HexGrammar.tcc: change ModOutput into atom
	* include/dlvhex/HexGrammar.h: Likewise.
	* src/dlvhex/Atoms.cpp: change the way module atom printed
	* src/dlvhex/ProgramCtx.cpp: Likewise.
	* testsuite/TestHexParserModule.cpp: change SyntaxChecker into ModuleSyntaxChecker

	* include/dlvhex/ProgramCtx.h: move mHT out of Registry, add SyntaxCheckState into State 
	* include/dlvhex/State.h: Likewise.
	* src/dlvhex/ProgramCtx.cpp: Likewise.
	* src/dlvhex/State.cpp: Likewise.

2010-12-09  Tri Kurniawan Wijaya  <trikurniawanwijaya@gmail.com>

	* include/dlvhex/SyntaxChecker.h (new addition): syntax checking mechanism for mlp 
	* src/dlvhex/SyntaxChecker.cpp (new addition): Likewise.
	* include/dlvhex/ModuleAtomTable.h: adding getSize() and getAllByAddress()
	* src/dlvhex/ModuleAtomTable.cpp: Likewise.
	* include/dlvhex/ProgramCtx.h: adding ModuleHeaderTable mHT in registry
	* src/dlvhex/ProgramCtx.cpp: Likewise.
	* include/dlvhex/ModuleHeaderTable.h: adding typedef, adding method getPredInputs and getModuleSet
	* src/dlvhex/ModuleHeaderTable.cpp: adding method getPredInputs and getModuleSet
	* src/dlvhex/HexGrammarPTToASTConverter.cpp: adding namespacing in createTerm_Helper
	* src/dlvhex/TestHexParserModule.cpp: adding SyntaxChecker

2010-12-08  Tri Kurniawan Wijaya  <trikurniawanwijaya@gmail.com>

	* src/dlvhex/ModuleHeaderTable.cpp: implementing data structures for module
	* include/dlvhex/ModuleHeaderTable.h: Likewise.
	* src/dlvhex/HexGrammarPTToASTConverter.cpp: storing module header, edb, and idb for each module
	* include/dlvhex/HexGrammarPTToASTConverter.h: Likewise.
	* testsuite/Makefile.am: adapting TestHexParserModule to ModuleHeaderTable

2010-12-03  Tri Kurniawan Wijaya  <trikurniawanwijaya@gmail.com>

	* include/dlvhex/ModuleSyntaxChecker.h: adding syntax checking for duplicating predicate input 
	* src/dlvhex/ModuleSyntaxChecker.cpp: Likewise.
	* testsuite/TestModuleSyntaxChecker.cpp: Likewise.
	* testsuite/Makefile.am: Likewise.

2010-11-30  Tri Kurniawan Wijaya  <trikurniawanwijaya@gmail.com>

	* include/dlvhex/ModuleSyntaxChecker.h: updating: retrieve predSet by sequenced
	* src/dlvhex/ModuleSyntaxChecker.cpp: Likewise.
	* src/dlvhex/HexGrammarPTToASTConverter.cpp: fixing bug in detecting module header
	* testsuite/TestHexParserModule.cpp: updating test case for the syntax checker

	* include/dlvhex/ModuleSyntaxChecker.h: class for syntactic checking of modular logic programs
	* src/dlvhex/ModuleSyntaxChecker.cpp: class implementation for syntactic checking of modular logic programs
	* include/dlvhex/HexGrammarPTToASTConverter.h: incorporate syntactic checking of modular logic programs
	* src/dlvhex/HexGrammarPTToASTConverter.cpp: Likewise.
	* testsuite/TestHexParserModule.cpp: update testing case for the syntactic checking of modular logic programs

2010-11-29  Tri Kurniawan Wijaya  <trikurniawanwijaya@gmail.com>
	
	* src/dlvhex/ModuleSyntaxChecker.cpp: handle the syntactic checking of modular logic programs
	* Makefile.am: including ModuleSyntaxChecker.cpp

	* src/dlvhex/HexGrammarPTToASTConverter.cpp: identifying the elements of module header
	* include/dlvhex/HexGrammar.h: adding tag to pred_decl and pred_list

2010-11-28  Tri Kurniawan Wijaya  <trikurniawanwijaya@gmail.com>

	* testsuite/TestHexParserModule.cpp: add a test case for the 'even' program which consists of 3 module 

2010-11-27  Tri Kurniawan Wijaya  <trikurniawanwijaya@gmail.com>
	
	* src/dlvhex/TestHexParserModule.cpp: add module header test
	* src/dlvhex/HexGrammarPTToASTConverter.cpp: add method if module header is found (doModuleHeader)
	* include/dlvhex/HexGrammarPTToASTConverter.h: add method if module header is found (doModuleHeader)

	* include/dlvhex/HexGrammar.tcc: allowing empty module inputs and module output with 0 arity
	* include/dlvhex/Atoms.hpp: fixing struct ModuleAtom
	* src/dlvhex/Atoms.cpp: fixing print output ModuleAtom
	* src/dlvhex/ProgramCtx.cpp: fixing print output ModuleAtom
	* src/dlvhex/HexGrammarPTToASTConverter.cpp: updating createModAtomFromModAtom
	* testsuite/TestHexParserModule.cpp: updating test cases for module output

	* testsuite/TestHexParserModule.cpp: testing whether the module atom is registered
	* src/dlvhex/HexGrammarPTToASTConverter.cpp: adding createModAtomFromModAtom
	* include/dlvhex/HexGrammarPTToASTConverter.h: Likewise.
	* include/dlvhex/ProgramCtx.h: registering module atoms
	* include/dlvhex/Atoms.hpp: add struct ModuleAtom
	* include/dlvhex/ModuleAtomTable.hpp: table for storing module atoms (copy paste from ExternalAtomTable with renaming)

2010-11-26  Tri Kurniawan Wijaya  <trikurniawanwijaya@gmail.com>

	* ID-Concept.txt: adding definition for module atom
	* include/dlvhex/ID.hpp: Likewise.
	* src/dlvhex/ID.hpp: Likewise.

	* include/dlvhex/HexGrammar.tcc: put Module atom in literal
	* testsuite/TestHexParserModule.cpp: test case for Module atom
	* Makefile.am: defining test: TestHexParserModule
	* Committed revision 2478.

	* testsuite/TestHexParserModule.cpp: adding test to parse module header

2010-11-22  Tri Kurniawan Wijaya  <trikurniawanwijaya@gmail.com>

	* include/dlvhex/HexGrammar.h: adding grammar for module atom
	* include/dlvhex/HexGrammar.tcc: Likewise.

2010-11-19  Thomas Krennwallner  <tkren@kr.tuwien.ac.at>

	* configure.ac: Set error-limit to 5 for clang.
	* testsuite/Makefile.am: Likewise.

<<<<<<< HEAD
2010-10-30  Thomas Krennwallner  <tkren@kr.tuwien.ac.at>

	* NEWS: Update.

	* src/dlvhex/GuessCheckModelGenerator.cpp: Sanitize verbose output.
	* src/dlvhex/DLVProcess.cpp: Likewise.

	* src/dlvhex/GraphProcessor.cpp: Add minimality check for
	allLeavesResult before adding to resultModels (ticket #33).

	* examples/minimality.hex: New test for programs with headcycles (ticket #33).
	* examples/tests/dlvhextests.test: Likewise.
	* examples/tests/minimality.out: Likewise.
	* src/testsuite/dlvhex/TestPlugin.cpp: Likewise.
=======
2010-11-05  Thomas Krennwallner  <tkren@kr.tuwien.ac.at>

	* examples/Makefile.am (EXTRA_DIST): Add minimality and
	builtin_safety{1,2} test cases.
>>>>>>> 10c6fb41

2010-10-21  Thomas Krennwallner  <tkren@kr.tuwien.ac.at>

	* examples/Makefile.am: Add builtin_safety2.hex for new DLV
	release 2010-10-14.
	* examples/builtin_safety1.hex: Likewise.
	* examples/builtin_safety2.hex: Likewise.
	* examples/tests/dlvhextests.test: Likewise.
	* examples/tests/builtin_safety1.out: Likewise.
	* examples/tests/builtin_safety2.out: Likewise.

<<<<<<< HEAD
2010-10-10  Thomas Krennwallner  <tkren@kr.tuwien.ac.at>

	Release version 1.7.2.

	* configure.ac: Bump version to 1.7.2.

	* NEWS: Describe changes to 1.7.2.

=======
>>>>>>> 10c6fb41
2010-08-16  Peter Schueller  <ps@kr.tuwien.ac.at>

	* src/dlvhex/BoostComponentFinder.cpp: Applied the nice part of the
	clang diff (the one that does not deal with a clang bug).
	* Modelbuilding-Concept.txt: Thoughts on online vs offline and
	projected vs non projected model building.

2010-08-12  Peter Schueller  <ps@kr.tuwien.ac.at>

	* src/testsuite/dlvhex/TestPlugin.cpp: Added testcases for newly
	discovered bugs (see also Trac issues #25 #25 #27).
	* examples/rec_agg_bug1.hex: Likewise.
	* examples/rec_agg_bug2.hex: Likewise.
	* examples/rec_agg_bug3.hex: Likewise.

2010-08-04  Peter Schueller  <ps@kr.tuwien.ac.at>

	* m4/boost.m4: Temporary fix for iostreams configure check for
	boost versions >=1.44.

2010-07-19  Thomas Krennwallner  <tkren@kr.tuwien.ac.at>

	* TODO: Update.

	* include/dlvhex/Makefile.am: Highlight which header file belongs
	to which library.

2010-07-17  Thomas Krennwallner  <tkren@kr.tuwien.ac.at>

	Release version 1.7.1.

	* configure.ac: Bump version to 1.7.1.

	* NEWS: Describe changes to 1.7.1.

	* MAINTAINER-README: Update.
	* README: Likewise.

2010-07-16  Peter Schueller  <ps@kr.tuwien.ac.at>

	* clang.diff: Added diff to make it build with clang (debug stream does
	not work, as boost::iostream currently does not work with clang, there
	are other strange issues)

2010-07-16  Thomas Krennwallner  <tkren@kr.tuwien.ac.at>

	* configure.ac: Add some checks for BitMagic (configure
	--with-bmagic=local forces local installation).

2010-07-15  Peter Schueller  <ps@kr.tuwien.ac.at>

	* bm3.7.0/*: Added BitMagic library sources to tree
	(http://bmagic.sourceforge.net/).

2010-07-15  Thomas Krennwallner  <tkren@kr.tuwien.ac.at>

	* include/dlvhex/Model.h: Initial draft.

2010-07-15  Peter Schueller  <ps@kr.tuwien.ac.at>

	* Table-Concept.txt: More comments.
	* Modelbuilding-Concept.txt: Started writing concept
	for model representation (and later model building).

2010-07-15  Thomas Krennwallner  <tkren@kr.tuwien.ac.at>

	* Table-Concept.txt: Add some comments.
	Orgmode.
	* ID-Concept.txt: Likewise.

2010-07-14  Peter Schueller  <ps@kr.tuwien.ac.at>

	* include/dlvhex/ASPSolverManager.h: Revised ASPSolver interface
	another time, allowing plugins to determine default dlvhex solver method.
	Added dlvdb ".typ" file support to dlvhex (now also usable for plugins).
	Removed DLVDBProcess, DLVProcess is a generic debugging-capable process.
	ASPSolverManager::SoftwareConfiguration is stored in ProgramCtx and
	determines dlvhex solver software usage and options.
	* include/dlvhex/ASPSolver.h: Likewise.
	* include/dlvhex/DLVProcess.h: Likewise.
	* include/dlvhex/ProgramCtx.h: Likewise.
	* include/dlvhex/Makefile.am: Likewise.
	* src/dlvhex/GuessCheckModelGenerator.cpp: Likewise.
	* src/dlvhex/OrdinaryModelGenerator.cpp: Likewise.
	* src/dlvhex/FixpointModelGenerator.cpp: Likewise.
	* src/dlvhex/dlvhex.cpp: Likewise.
	* src/dlvhex/ASPSolverManager.cpp: Likewise.
	* src/dlvhex/ProcessBuf.cpp: Likewise.
	* src/dlvhex/ASPSolver.cpp: Likewise.
	* src/dlvhex/State.cpp: Likewise.
	* src/dlvhex/DLVProcess.cpp: Likewise.
	* src/dlvhex/ProgramCtx.cpp: Likewise.
	* src/dlvhex/Makefile.am: Likewise.
	* src/testsuite/dlvhex/ASPsolverTest.cpp: Likewise.
	* src/testsuite/dlvhex/TestGraphProcessor.cpp: Likewise.
	* include/dlvhex/ASPSolver.tcc: Likewise (removed file).

2010-07-13  Thomas Krennwallner  <tkren@kr.tuwien.ac.at>

	* include/dlvhex/Term.h: Update types of the primitives.
	* include/dlvhex/Atom.h: Likewise.

	* testsuite/TestTypes.cpp: Fix testsuite.
	* testsuite/Makefile.am: Likewise.

	* src/dlvhex/Makefile.am: Remove Atom.cpp and Term.cpp.
	* src/dlvhex/Atom.cpp: Likewise.
	* src/dlvhex/Term.cpp: Likewise.

	* Makefile.am: Add TestTypes test in testsuite.
	* configure.ac: Likewise.
	* testsuite/TestTypes.cpp: Likewise.
	* testsuite/Makefile.am: Likewise.

	* include/dlvhex/Term.h: Add new primitive types for the new AST.
	* include/dlvhex/SymbolTable.h: Likewise.
	* include/dlvhex/AtomTable.h: Likewise.
	* include/dlvhex/Atom.h: Likewise.
	* include/dlvhex/Makefile.am: Likewise.

	* include/dlvhex/NamesTable.h: Remove.

2010-07-09  Thomas Krennwallner  <tkren@kr.tuwien.ac.at>

	* README: Update dependency description.
	* MAINTAINER-README: Likewise.

	* NEWS: Update list of user-visible changes.

2010-07-08  Peter Schueller  <ps@kr.tuwien.ac.at>

	* examples/tests/dlvhextests.test: Added testcases for recently
	solved bugs.
	* examples/equality.hex: Likewise.
	* examples/tests/equality.out: Likewise.
	* examples/builtin_safety.hex: Likewise.
	* examples/tests/builtin_safety.out: Likewise.
	* examples/Makefile.am: Likewise.

	* src/dlvhex/PrintVisitor.cpp: Fix #succ rewriting (ticket #12).
	* src/dlvhex/Atom.cpp: Likewise.

	* src/dlvhex/SafetyChecker.cpp: Fix +,* safety checking (ticket #11 #13).

	* src/dlvhex/HexGrammarPTToASTConverter.cpp: Fix == vs = as well
	as <> vs != builtin binary operator treatment (ticket #14).

2010-07-07  Peter Schueller  <ps@kr.tuwien.ac.at>

	* include/dlvhex/ASPSolver.h: Replaced ASPSolver classes by
	ASPSolverManager, which has an automatic mode (used by dlvhex) and
	manual possibilities to select the used solver software and options.
	This change yielded all the other fixes/changes below.
	* include/dlvhex/ASPSolver.tcc: Likewise.
	* src/dlvhex/ASPSolver.cpp: Likewise.

	* include/dlvhex/DLVProcess.h: Decoupled Process from Solver,
	now a process is created by ASPSolverManager and not by dlvhex itself,
	and more of the process' properties are configured by the Solver.
	* include/dlvhex/ProgramCtx.h: Likewise.
	* include/dlvhex/Process.h: Likewise.
	* src/dlvhex/DLVProcess.cpp: Likewise.
	* src/dlvhex/ProgramCtx.cpp: Likewise.

	* include/dlvhex/Literal.h: Literal, Atom, Rule, and Program now know
	whether they are Higher Order or not, Program knows whether it contains
	aggregates (this way the solver software can decide how each combination
	has to be treated).
	* include/dlvhex/Program.h: Likewise.
	* include/dlvhex/Rule.h: Likewise.
	* include/dlvhex/ExternalAtom.h: Likewise.
	* include/dlvhex/Atom.h: Likewise.
	* src/dlvhex/Atom.cpp: Likewise.
	* src/dlvhex/Rule.cpp: Likewise.
	* src/dlvhex/Program.cpp: Likewise.
	* src/dlvhex/AggregateAtom.cpp: Likewise.
	* src/dlvhex/Literal.cpp: Likewise.

	* include/dlvhex/Atom.h: BuiltinPredicate: new unary constructor
	(#int was previously stored as Atom with special magic).
	New possibility to prefer infix vs prefix printing.
	* src/dlvhex/HexGrammarPTToASTConverter.cpp: Likewise.
	* src/dlvhex/PrintVisitor.cpp: Likewise.
	* src/dlvhex/SafetyChecker.cpp: Likewise.

	* include/dlvhex/DLVresultParserDriver.h: Defaulting to FirstOrder
	parse mode, removed autodetect, removed coupling with dlvhex::Globals.
	* src/dlvhex/DLVresultParserDriver.cpp: Likewise.

	* src/dlvhex/DLVresultParserDriver.cpp: Allowing to parse weak answer
	sets (returning just as normal answer sets, ignoring the weak information).

	* examples/tertop.hex: Made testcase higher order to ensure
	functionality of ternary operators together with higher order.
	* examples/tests/dlvhextests.test: Removed --firstorder options.
	* src/dlvhex/dlvhex.cpp: Phasing out --firstorder option.
	Better (less adhoc) handling of solver software selection.
	* src/dlvhex/GuessCheckModelGenerator.cpp: Using new ASPSolverManager.
	* src/dlvhex/OrdinaryModelGenerator.cpp: Likewise.
	* src/dlvhex/FixpointModelGenerator.cpp: Likewise.
	* src/testsuite/dlvhex/ASPsolverTest.cpp: Likewise,
	and added dlvdb testcase.

	* include/dlvhex/SpiritDebugging.h: Added @todo.
	* src/dlvhex/ProcessBuf.cpp: Likewise.

2010-07-03  Thomas Krennwallner  <tkren@kr.tuwien.ac.at>

	* include/dlvhex/globals.h: Remove dependency on config.h.

	* include/dlvhex/ASPSolver.h: Remove dependency on config.h.
	(BaseASPSolver::doSolve): Add template method.
	* include/dlvhex/ASPSolver.tcc: Likewise.
	* src/dlvhex/ASPSolver.cpp: Likewise.

	* src/dlvhex/Makefile.am (libaspsolver_la_LDFLAGS): Bump
	version-info to 2:0:0.
	(libdlvhexbase_la_LDFLAGS): Bump version-info to 6:0:0.

2010-07-01  Thomas Krennwallner  <tkren@kr.tuwien.ac.at>

	* src/dlvhex/Makefile.am: Atom ABI change: bumping so-versions:
	(libdlvhexbase_la_LDFLAGS): Bump version-info to 6:0:1.
	(libaspsolver_la_LDFLAGS):  Bump version-info to 1:1:0.

	* src/dlvhex/Benchmarking.cpp: Add emacs local variables.

	* configure.ac: Added check for boost::date_time library.
	(CXXFLAGS): Turn on -W -Wall.

2010-07-01  Peter Schueller  <ps@kr.tuwien.ac.at>

	* include/dlvhex/Atom.h: Added constructors for increasing parse
	efficiency (minimizing copying of Term objects).
	* src/dlvhex/Atom.cpp: Likewise.

	* src/dlvhex/DLVresultParserDriver.cpp: Rewrote DLVresultParserDriver
	using Spirit V2 (for performance reasons).

	* src/dlvhex/Term.cpp: Improving Term copy constructor efficiency,
	added possibility for benchmarking (counting Term constructor invocations).

	* include/dlvhex/ASPSolver.tcc: Using new benchmarking.
	* src/dlvhex/Component.cpp: Likewise.
	* src/dlvhex/GuessCheckModelGenerator.cpp: Likewise.
	* src/dlvhex/OrdinaryModelGenerator.cpp: Likewise.
	* src/dlvhex/FixpointModelGenerator.cpp: Likewise.
	* src/dlvhex/ASPSolver.cpp: Likewise.
	* src/dlvhex/State.cpp: Likewise.

	* include/dlvhex/Benchmarking.h: Replaced benchmarking by new
	more versatile benchmarking system (usable by plugins, even if
	dlvhex is not built with --enable-debug).
	* include/dlvhex/globals.h: Likewise.
	* include/dlvhex/Makefile.am: Likewise.
	* src/dlvhex/Benchmarking.cpp: Likewise.
	* src/dlvhex/dlvhex.cpp: Likewise.
	* src/dlvhex/Makefile.am: Likewise.

2010-06-28  Thomas Krennwallner  <tkren@kr.tuwien.ac.at>

	* Makefile.am (AUTOMAKE_OPTIONS): Force automake >= 1.11.

2010-06-27  Thomas Krennwallner  <tkren@kr.tuwien.ac.at>

	* benchmarks/reviewers6-pureasp.dlv: Add benchmarks for 6, 7, and 8 submissions.
	* benchmarks/reviewers7-pureasp.dlv: Likewise.
	* benchmarks/reviewers8-pureasp.dlv: Likewise.
	* benchmarks/reviewers-pureasp.dlv: Likewise.

	* configure.ac: Sanitize AUTOMAKE_OPTIONS.
	* Makefile.am: Likewise.

2010-06-25  Thomas Krennwallner  <tkren@kr.tuwien.ac.at>

	* configure.ac: Bump version to 2.0.0.
	Add compiler settings info.

2010-06-23  Thomas Krennwallner  <tkren@kr.tuwien.ac.at>

	* README: Update.
	* MAINTAINER-README: Likewise.

	* Makefile.am (uninstall-local): Fix make uninstall when no-one
	called make install-html.

2010-06-22  Thomas Krennwallner  <tkren@kr.tuwien.ac.at>

	Release version 1.7.0.

	* Makefile.am: Add support for make html and make install-html.

2010-06-21  Peter Schueller  <ps@kr.tuwien.ac.at>

	* testsuite/dlvhex/Makefile.am: Ensuring that testsuite uses
	the libraries that were built in the builddir.

2010-06-19  Thomas Krennwallner  <tkren@kr.tuwien.ac.at>

	* src/dlvhex/dlvhex.cpp: Add --version information.

	* src/dlvhex/PluginContainer.cpp (PluginContainer::importPlugins):
	Do not load duplicate plugins.

	* src/dlvhex/Makefile.am (dlvhex_LDFLAGS): Remove -static.

	* include/dlvhex/ASPSolver.tcc: Use @todo instead of TODO.

2010-06-18  Thomas Krennwallner  <tkren@kr.tuwien.ac.at>

	Update copyright information.

	* doxygen.cfg: Update doxygen configuration via doxygen -u.

	* src/dlvhex/PluginContainer.cpp (PluginContainer::findplugins):
	Prevent loading of libdlvhexbase, this caused nasty duplicate
	global variables.

	* src/dlvhex/HexGrammarPTToASTConverter.cpp: Use singleton
	instance methods.
	* src/dlvhex/dlvhex.cpp: Likewise.

	* dlvhex.pc.in: Install libdlvhexbase and libaspsolver in $libdir.
	* src/dlvhex/Makefile.am: Likewise.

	* configure.ac: Better configuration output.

	* NEWS: Update.

	* include/dlvhex/Term.h: Make Term::names and Term::namespaces
	private.
	(Term::getNameSpaces,Term::getNames,Term::getAuxiliaryNames):
	Singleton instance methods for Term::namespaces, Term::names,
	Term::auxnames.
	* src/dlvhex/Term.cpp: Likewise.

2010-06-18  Peter Schueller  <ps@kr.tuwien.ac.at>

	* include/dlvhex/PluginInterface.h: New parameter for
	PluginAtom which allows to declare external atoms as nonmonotonic.
	* include/dlvhex/DependencyGraph.cpp: Selecting guess and check model
	generator for SCCs which contain nonmonotonic atoms (was: fixed point
	model generator, which led to wrong answer sets).
	* src/dlvhex/DependencyGraph.h: Likewise.

	* src/testsuite/dlvhex/TestPlugin.cpp: New nonmonotonic external atom
	for verifying the above bugfix.
	* examples/Makefile.am: Likewise.
	* examples/tests/dlvhextests.test: Likewise.
	* examples/nonmon_guess.hex: Likewise.
	* examples/nonmon_inc.hex: Likewise.
	* examples/nonmon_noloop.hex: Likewise.
	* examples/tests/nonmon_guess.out: Likewise.
	* examples/tests/nonmon_inc.out: Likewise.
	* examples/tests/nonmon_noloop.out: Likewise.

2010-06-15  Thomas Krennwallner  <tkren@kr.tuwien.ac.at>

	* configure.ac (BOOST_REQUIRE): Require boost >= 1.41.

2010-06-14  Thomas Krennwallner  <tkren@kr.tuwien.ac.at>

	* NEWS: Update.

	* configure.ac:: Require autoconf >= 2.61.

	* m4/boost.m4: Updated to newest version of boost.m4 from
	http://github.com/tsuna/boost.m4.

2010-06-08  Thomas Krennwallner  <tkren@kr.tuwien.ac.at>

	* include/dlvhex/ProgramCtx.h: Fix const-pointer return type warnings.
	* src/dlvhex/ProgramCtx.cpp: Likewise.

	* bootstrap.sh: Add sanity checks for the autotool commands.

	* AUTHORS: Add Peter to the list of authors.

2010-06-07  Matthias Steindl  <steindlmatthias@gmx.at>

	* AUTHORS: Add Peter & me to the list of authors.

2010-05-14  Peter Schueller  <ps@kr.tuwien.ac.at>

	* include/dlvhex/ASPSolver.h: Added ASPStringSolver, an ASPSolver which does
	not take a parsed EDB/IDB but a string as input.
	* src/dlvhex/ASPSolver.cpp: Likewise.
	* src/testsuite/dlvhex/ASPsolverTest.cpp: Testcase for above.

2010-04-23  Thomas Krennwallner  <tkren@kr.tuwien.ac.at>

	* src/testsuite/dlvhex/Makefile.am (AUTOMAKE_OPTIONS): Remove.
	* src/dlvhex/Makefile.am: Likewise.
	* src/Makefile.am: Likewise.
	* include/testsuite/dlvhex/Makefile.am: Likewise.
	* include/testsuite/Makefile.am: Likewise.
	* include/dlvhex/Makefile.am: Likewise.
	* include/Makefile.am: Likewise.

2010-04-22  Thomas Krennwallner  <tkren@kr.tuwien.ac.at>

	* src/dlvhex/State.cpp (OutputState::output): Fix OutputBuilder state.

	Closes ticket #1.

2010-04-15  Peter Schueller  <ps@kr.tuwien.ac.at>

	* src/dlvhex/dlvhex.cpp: Added option --nocache and global option
	UseExtAtomCache connected to it.
	* src/dlvhex/EvaluateExtatom.cpp: Calling retrieveCached(...) instead
	of retrieve(...) if that global option is 1 (it is by default).
	* include/dlvhex/PluginInterface.h: Query: added operator< and made
	the interpretation a copy instead of a reference (required for cache).
	Added retrieveCached() function and query cache.
	* src/dlvhex/PluginInterface.cpp: Implemented retrieveCached(...).
	* include/dlvhex/BaseVisitor.h: Allowing to visit const objects.
	* include/dlvhex/PrintVisitor.h: Likewise.
	* include/dlvhex/Literal.h: Likewise.
	* include/dlvhex/AtomSet.h: Likewise.
	* include/dlvhex/Atom.h: Likewise.
	* include/dlvhex/ExternalAtom.h: Likewise.
	* include/dlvhex/AggregateAtom.h: Likewise.
	* include/dlvhex/Program.h: Likewise.
	* include/dlvhex/Rule.h: Likewise.
	* include/dlvhex/Repository.h: Likewise.
	* src/dlvhex/PrintVisitor.cpp: Likewise.
	* src/dlvhex/Atom.cpp: Likewise.
	* src/dlvhex/ExternalAtom.cpp: Likewise.
	* src/dlvhex/Rule.cpp: Likewise.
	* src/dlvhex/Program.cpp: Likewise.
	* src/dlvhex/AggregateAtom.cpp: Likewise.
	* src/dlvhex/Literal.cpp: Likewise.
	* src/dlvhex/AtomSet.cpp: Likewise.

2010-03-15  Peter Schueller  <ps@kr.tuwien.ac.at>

	* include/dlvhex/HexGrammar.tcc: Parser fix for NAF.
	* examples/Makefile.am: Added testcase for NAF parsing.
	* examples/naftest.hex: Likewise.
	* examples/tests/naftest.out: Likewise.
	* examples/tests/dlvhextests.test: Likewise.

2010-03-10  Thomas Krennwallner  <tkren@kr.tuwien.ac.at>

	* src/dlvhex/DLVresultParserDriver.cpp (appendFactFromPropFact):
	Remove NoPredicate assertion.

2010-02-16  Peter Schueller  <ps@kr.tuwien.ac.at>

	* include/dlvhex/HexGrammar.tcc: Parser fix for operator <>.
	* examples/operators.hex: Testcase for operators <> and !=.
	* examples/Makefile.am: Likewise.
	* examples/tests/operators.out: Likewise.
	* examples/tests/dlvhextests.test: Likewise.

2010-01-11  Peter Schueller  <ps@kr.tuwien.ac.at>

	* m4/boost.m4: Fix for boost header version check (updated to
	newest version of boost.m4 from http://github.com/tsuna/boost.m4).

2010-01-06  Peter Schueller  <ps@kr.tuwien.ac.at>

	* include/dlvhex/Makefile.am: Installing one more header.
	* dlvhex/trunk/dlvhex.pc.in: Added bindir to packageconfig file.

2009-12-18  Peter Schueller  <ps@kr.tuwien.ac.at>

	* include/dlvhex/Makefile.am: Installing more headers.
	* src/dlvhex/Component.cpp: Fixing/improving verbose output.
	* src/dlvhex/DLVProcess.cpp: Likewise.

2009-10-28  Peter Schueller  <ps@kr.tuwien.ac.at>

	* include/dlvhex/HexGrammar.h: Fixing bug with empty input.
	* src/dlvhex/HexGrammarPTToASTConverter.cpp: Likewise.
	* examples/empty.hex: Likewise.
	* examples/tests/empty.out: Likewise.
	* examples/tests/dlvhextests.test: Likewise.

2009-09-23  Thomas Krennwallner  <tkren@kr.tuwien.ac.at>

	* m4/boost.m4: Fix for autoconf 2.64 (see also
	http://lists.gnu.org/archive/html/bug-autoconf/2009-08/msg00054.html).

2009-09-02  Peter Schueller  <ps@kr.tuwien.ac.at>

	* src/dlvhex/Component.cpp: Clearing result bevore reevaluating
	component. This increases performance.

2009-09-01  Peter Schueller  <ps@kr.tuwien.ac.at>

	* src/dlvhex/GraphProcessor.cpp: Added/improved debug output.
	* src/dlvhex/dlvhex.cpp: Likewise.
	* include/dlvhex/Atom.h: Added TODOs.

2009-08-28  Peter Schueller  <ps@kr.tuwien.ac.at>

	* examples/weak2.hex: Changing testcase s.t. ordering of
	answer sets with same weight no longer poses a problem.
	* examples/tests/weak2.out: Likewise.

2009-08-27  Peter Schueller  <ps@kr.tuwien.ac.at>

	* include/dlvhex/HexGrammar.tcc: Adding TODO.

	* examples/percentparser.hex: Adding testcase for % parsing.
	* examples/tests/percentparser.out: Likewise.
	* examples/tests/dlvhextests.test: Likewise.
	* examples/Makefile.am: Likewise.

	* examples/tests/weak2.out: Fixing ordering of answer sets.

2009-08-24  Peter Schueller  <ps@kr.tuwien.ac.at>

	* configure.ac: Requiring boost >= 1.37, as it contains the
	important fix https://svn.boost.org/trac/boost/changeset/49234
	to the position_iterator.

	* src/dlvhex/PluginContainer.cpp: Added output for plugin
	searching and loading in verbosity level 4.
	* include/dlvhex/globals.h: Likewise.
	* src/dlvhex/globals.cpp: Likewise.

2009-08-20  Peter Schueller  <ps@kr.tuwien.ac.at>

	In boost 1.36, the previously (mistakenly) bidirectional
	boost::spirit::position_iterator was changed into a forward
	iterator. This no longer allows to use boost::regex parsers.
	The multi_pass iterator adapter does not work well together
	with the position_iterator, so we can no longer use regex_p.
	* include/dlvhex/HexGrammar.h: Replacing regex_p by direct
	spirit parser constructions, including postprocessing (trim).
	* include/dlvhex/HexGrammar.tcc: Likewise.
	* src/dlvhex/HexGrammarPTToASTConverter.cpp: Likewise.
	* src/dlvhex/DLVresultParserDriver.cpp: Likewise.
	* configure.ac: No longer requiring/handling boost::regex.
	* src/dlvhex/Makefile.am: Likewise.
	* src/testsuite/dlvhex/Makefile.am: Likewise.

2009-07-27  Thomas Krennwallner  <tkren@kr.tuwien.ac.at>

	* configure.ac: Fix AC_CONFIG_SUBDIRS bug, see also
	<https://gnunet.org/mantis/view.php?id=1340>.

	* m4/boost.m4: Applied a patch by Benoit Sigoure
	<tsuna@lrde.epita.fr> (boost.m4 maintainer) for the 'xgcc' bug.

2009-07-13  Peter Schueller  <ps@kr.tuwien.ac.at>

	* src/dlvhex/DLVresultParserDriver.cpp: Dumping dlv(db) result
	output in debugging verbosity level 4.
	* src/dlvhex/globals.cpp: Likewise.
	* include/dlvhex/globals.h: Likewise.

2009-07-09  Peter Schueller  <ps@kr.tuwien.ac.at>

	* include/dlvhex/HexParserDriver.h: Rewriting the parser using
	boost::spirit. Added functionality: ternary operators (prefix
	and infix notation), binary operators (prefix notation), and
	#succ. Fixes: #int handling (previously allowed in rule heads),
	Changed functionality: #namespace syntax (trailing dot).
	* include/dlvhex/DLVresultParserDriver.h: Likewise.
	* include/dlvhex/ParserDriver.h: Likewise.
	* include/dlvhex/ExternalAtom.h: Likewise.
	* include/dlvhex/AggregateAtom.h: Likewise.
	* src/dlvhex/HexParserDriver.cpp: Likewise.
	* src/dlvhex/DLVresultParserDriver.cpp: Likewise.
	* src/dlvhex/ParserDriver.cpp: Likewise.
	* src/dlvhex/PrintVisitor.cpp: Likewise.
	* examples/maxint.hex: Likewise.
	* examples/tertop.hex: Likewise.
	* examples/namespace1.hex: Likewise.
	* examples/namespace2.hex: Likewise.
	* examples/tests/maxint.out: Likewise.
	* examples/tests/tertop.out: Likewise.
	* examples/tests/dlvhextests.test: Likewise.
	* include/dlvhex/Makefile.am: Likewise.
	* src/dlvhex/Makefile.am: Likewise.
	* src/testsuite/dlvhex/Makefile.am: Likewise.
	* examples/Makefile.am: Likewise.
	* configure.ac: Likewise.

	* include/dlvhex/HexGrammar.h: Likewise (new file).
	* include/dlvhex/SpiritFilePositionNode.h: Likewise (new file).
	* include/dlvhex/HexGrammarPTToASTConverter.h: Likewise (new file).
	* include/dlvhex/HexGrammar.tcc: Likewise (new file).
	* include/dlvhex/SpiritDebugging.h: Likewise (new file).
	* src/dlvhex/HexGrammarPTToASTConverter.cpp: Likewise (new file).

	* include/dlvhex/HexFlexLexer.h: Likewise (removed file).
	* include/dlvhex/DLVresultFlexLexer.h: Likewise (removed file).
	* src/dlvhex/DLVresultScanner.lpp: Likewise (removed file).
	* src/dlvhex/HexParser.ypp: Likewise (removed file).
	* src/dlvhex/HexScanner.lpp: Likewise (removed file).
	* src/dlvhex/DLVresultParser.ypp: Likewise (removed file).

2009-07-04  Peter Schueller  <ps@kr.tuwien.ac.at>

	* include/dlvhex/ASPSolver.tcc: Pass #maxint line to DLV.

	* include/dlvhex/Atom.h: Fix noninitialized bools in protected
	constructor, which is used by BuiltinPredicate constructor.
	Add support for ternary builtin predicates (#succ).
	* src/dlvhex/Atom.cpp: Likewise.

	* src/dlvhex/ExternalAtom.cpp (ExternalAtom::operator<): Fix
	comparison bug where external atoms have variables in both input-
	and output lists.

	* src/dlvhex/GraphBuilder.cpp: Add assertion for checking the
	iterators after calling std::equal_range.

	* src/testsuite/dlvhex/run-dlvhex-tests.sh: Remove deprecated Sets
	library.

2009-07-02  Peter Schueller  <ps@kr.tuwien.ac.at>

	* examples/maxint.hex: Verify correct handling of #maxint builtin.
	* examples/tests/maxint.out: Likewise.

	* examples/tertop.hex: Verify correct handling of ternary
	arithmetic predicates.
	* examples/tests/tertop.out: Likewise.

2009-06-17  Thomas Krennwallner  <tkren@kr.tuwien.ac.at>

	* m4/boost.m4: Update boost.m4 from http://repo.or.cz/w/boost.m4.git.
	(_BOOST_FIND_COMPILER_TAG): Add "-x$boost_cv_lib_tag" to
	$boost_cv_lib_tag, it seems that boost 1.39 uses "xgcc40" instead
	of "gcc40" in the library names.

2009-06-17  Peter Schueller  <ps@kr.tuwien.ac.at>

	* include/dlvhex/ParserDriver.h: Forward declaration for generated include
	file (allows to install ParserDriver.h without installing location.hh).
	* src/dlvhex/ParserDriver.cpp: Including location.hh only in this file.

2009-06-16  Thomas Krennwallner  <tkren@kr.tuwien.ac.at>

	* src/testsuite/dlvhex/ASPsolverTest.cpp: Add test for nested ASP solver.

	* src/dlvhex/Makefile.am (libaspsolver_la_SOURCES): Add ASPSolver.cpp.

	* include/dlvhex/ASPSolver.h (ASPSolverComposite): New composite solver.
	(ASPFileSolver): New file solver.
	* include/dlvhex/ASPSolver.tcc: Likewise.
	* src/dlvhex/ASPSolver.cpp: Likewise.

2009-06-12  Thomas Krennwallner  <tkren@kr.tuwien.ac.at>

	* include/dlvhex/Process.h (Process::spawn): Add spawn method with list of options.
	* include/dlvhex/DLVProcess.h (DLVProcess::spawn): Likewise.
	* src/dlvhex/DLVProcess.cpp (DLVProcess::spawn): Likewise

	* include/dlvhex/ASPSolver.h (BaseASPSolver::solve): Add solve method with list of options.
	(ASPSolver<Builder,Parser>::solve): Likewise.
	* include/dlvhex/ASPSolver.tcc (ASPSolver<Builder,Parser>::solve): Likewise.

	* src/testsuite/dlvhex/ASPsolverTest.cpp: Add test for ASP solver with list of options.

2009-05-05  Alessandra Martello  <a.martello@mat.unical.it>

	* src/dlvhex/State.cpp: Bag fixed. Bound the OutputBuilder created
	within a PluginInterface to the ProgramContext.

2009-04-07  Peter Schueller  <ps@kr.tuwien.ac.at>

	* src/dlvhex/HexParser.ypp: Zero arity: parsing "&ext", "&ext[]", "&ext[]()" and "&ext()".
	* src/testsuite/dlvhex/TestPlugin.cpp: Added two test atoms for zero arity testing.
	* examples/extatom9.hex: Testcase for zero arity predicate parsing and evaluation.
	* examples/tests/extatom9.out: Likewise.
	* examples/tests/dlvhextests.test: Likewise.

2009-04-07  Thomas Krennwallner  <tkren@kr.tuwien.ac.at>

	* src/dlvhex/PluginInterface.cpp (checkInputArity): Fix a segfault
	in case of empty inputType.

2009-04-06  Peter Schueller  <ps@kr.tuwien.ac.at>

	* src/testsuite/dlvhex/Makefile.am: Linking in libcurl for
	testing.

	* src/dlvhex/Makefile.am: Linking tested modules into
	libdlvhexbase instead of the dlvhex binary.

2009-03-30  Thomas Krennwallner  <tkren@kr.tuwien.ac.at>

	* src/dlvhex/GraphBuilder.cpp: Mark fresh auxiliary head AtomNodes as auxiliary.

	* include/dlvhex/AtomNode.h (AtomNode): Add setAux and isAux.
	* src/dlvhex/AtomNode.cpp: Likewise.

2009-01-28  Thomas Krennwallner  <tkren@kr.tuwien.ac.at>

	* src/dlvhex/DependencyGraph.cpp: Document code.
	* src/dlvhex/GuessCheckModelGenerator.cpp: Likewise.

2009-01-07  Thomas Krennwallner  <tkren@kr.tuwien.ac.at>

	* src/testsuite/dlvhex/TestPlugin.cpp (TestCAtom): Add &testC
	external atom.

	* examples/extatom8.hex: New unstratified testcase.

2008-12-12  Thomas Krennwallner  <tkren@kr.tuwien.ac.at>

	* TODO: Update.

2008-12-08  Thomas Krennwallner  <tkren@kr.tuwien.ac.at>

	* TODO: Update.

	* MAINTAINER-README: Add pkg-config to the list of dependencies.

	* include/dlvhex/DLVresultParserDriver.h: Move error message
	handling from the parser to the scanner.
	* src/dlvhex/DLVresultParser.ypp: Likewise.
	* src/dlvhex/DLVresultParserDriver.cpp: Likewise.
	* src/dlvhex/DLVresultScanner.lpp: Likewise.

	* include/dlvhex/ASPSolver.tcc: Provide better debug output in
	case of solver errors.
	* src/dlvhex/ProcessBuf.cpp: Likewise.

2008-12-02  Thomas Krennwallner  <tkren@kr.tuwien.ac.at>

	* src/dlvhex/ProcessBuf.cpp: g++ 4.3 introduced some backwards
	incompatibility <http://gcc.gnu.org/gcc-4.3/porting_to.html> for
	C-functions: #include cstring and cstdlib.
	* src/dlvhex/dlvhex.cpp: Likewise.

2008-11-13  Thomas Krennwallner  <tkren@kr.tuwien.ac.at>

	* src/dlvhex/GuessCheckModelGenerator.cpp: Do not create guessing
	rules for already evaluated weakly connected external atoms inside
	of strongly connected components.

2008-08-08  Thomas Krennwallner  <tkren@kr.tuwien.ac.at>

	* include/dlvhex/Process.h (Process::path,Process::commandline): New methods.
	* include/dlvhex/DLVProcess.h: Likewise.
	* src/dlvhex/DLVProcess.cpp: Likewise.

	* include/dlvhex/ASPSolver.tcc: Add the solver path to the error messages.

	* src/dlvhex/dlvhex.cpp: Issue an error if user specified
	--solver=dlvdb without compiled dlvdb support.

2008-07-10  Thomas Krennwallner  <tkren@kr.tuwien.ac.at>

	* src/dlvhex/GraphProcessor.cpp (GraphProcessor::run): Optimize
	the dependency graph evaluation algorithm to speed up the
	processing of independent components.

	* include/dlvhex/AtomSet.h (multiplySets): Remove.
	* src/dlvhex/AtomSet.cpp: Likewise.

2008-07-08  Thomas Krennwallner  <tkren@kr.tuwien.ac.at>

	* include/dlvhex/DepGraphBuilder.h: Remove new dependency graph.
	* include/dlvhex/HexDepGraph.h: Likewise.
	* include/dlvhex/HexDepGraphBuilder.h: Likewise.
	* include/testsuite/dlvhex/DepGraphTest.h: Likewise.
	* src/testsuite/dlvhex/DepGraphTest.cpp: Likewise.
	* src/testsuite/dlvhex/Makefile.am: Likewise.

2008-07-07  Thomas Krennwallner  <tkren@kr.tuwien.ac.at>

	* src/dlvhex/SafetyChecker.cpp (StrongSafetyChecker): Fix checking
	of ground expansion-safe external atoms.

2008-06-29  Thomas Krennwallner  <tkren@kr.tuwien.ac.at>

	* src/testsuite/dlvhex/Makefile.am (dlvhexTS_SOURCES): Add DepGraphTest.cpp.

	* include/dlvhex/DepGraphBuilder.h: New file.
	* include/dlvhex/HexDepGraph.h: Likewise.
	* include/dlvhex/HexDepGraphBuilder.h: Likewise.
	* include/testsuite/dlvhex/DepGraphTest.h: Likewise.
	* src/testsuite/dlvhex/DepGraphTest.cpp: Likewise.

2008-05-30  Thomas Krennwallner  <tkren@kr.tuwien.ac.at>

	* TODO: Update.

	* configure.ac: Always set -W -Wall.

	* src/dlvhex/GuessCheckModelGenerator.cpp: Add more debug output.

2008-05-14  Thomas Krennwallner  <tkren@kr.tuwien.ac.at>

	* NEWS: Update.
	* README: Likewise.
	* TODO: Likewise.

2008-05-07  Thomas Krennwallner  <tkren@kr.tuwien.ac.at>

	* src/dlvhex/TextOutputBuilder.cpp: Move lonely std::endl to the output builder.
	* src/dlvhex/dlvhex.cpp: Likewise.

	* include/dlvhex/globals.h: Fix DLVHEX_DEBUG preprocessor macros.

	* include/dlvhex/ASPSolver.tcc: Unify DLVHEX_DEBUG output.
	* src/dlvhex/Component.cpp: Likewise.
	* src/dlvhex/FixpointModelGenerator.cpp: Likewise.
	* src/dlvhex/GuessCheckModelGenerator.cpp: Likewise.
	* src/dlvhex/OrdinaryModelGenerator.cpp: Likewise.
	* src/dlvhex/State.cpp: Likewise.

2008-05-06  Thomas Krennwallner  <tkren@kr.tuwien.ac.at>

	* src/dlvhex/GuessCheckModelGenerator.cpp: Do not add negative
	literals in the translated guess-n-check rules for external atoms
	extensions.

2008-05-03  Thomas Krennwallner  <tkren@kr.tuwien.ac.at>

	* configure.ac: Check for boost's iostreams library.

	* src/dlvhex/GraphProcessor.cpp (GraphProcessor::run): Bugfix --
	use std::set instead of std::vector for allLeavesResult.
	Sanitize code.

	* src/dlvhex/AtomSet.cpp (AtomSet::operator<): Sanitize code.

	* include/dlvhex/DLVProcess.h: Add support for dumping the
	intermediate programs sent to the ASP solver.
	* src/dlvhex/DLVProcess.cpp: Likewise.

2008-04-24  Thomas Krennwallner  <tkren@kr.tuwien.ac.at>

	* src/dlvhex/DLVresultParser.ypp: Allow multiline error messages
	from dlv(db).

2008-04-23  Alessandra Martello  <a.martello@mat.unical.it>

	* include/dlvhex/Makefile.am: Install Process.h, ProcessBuf.h,
	ProgramCtx.h, and DLVProcess.h.

	* src/dlvhex/DLVProcess.cpp: Use -ORdr- in dlvdb invocation.

2008-04-23  Thomas Krennwallner  <tkren@kr.tuwien.ac.at>

	* include/dlvhex/State.h (State::setupProgramCtx): New method.
	(SetupProgramCtxState): New state class.
	* src/dlvhex/State.cpp: Likewise.

	* include/dlvhex/ProgramCtx.h (ProgramCtx::setupProgramCtx): New state action.
	* src/dlvhex/ProgramCtx.cpp: Likewise.

	* include/dlvhex/PluginInterface.h (PluginInterface::setupProgramCtx):
	New method for the plugins as a last change to setup the
	ProgramCtx right before we start evaluating it.

	* src/dlvhex/DLVProcess.cpp (DLVDBProcess::spawn): Check if
	configure found dlvdb.

	* src/testsuite/dlvhex/ASPsolverTest.cpp: ASPSolver now never
	includes the EDB in the result.

	* src/dlvhex/dlvhex.cpp: Add support for DLVDBProcess.
	Add support for setting up the ProgramCtx in the plugins.

	* src/dlvhex/ProgramCtx.cpp: Use DLVProcess by default.

	* src/dlvhex/GuessCheckModelGenerator.cpp: Fix a bug in checking
	the compatible sets.

	* src/dlvhex/AtomSet.cpp (AtomSet::difference): Fix set difference.

	* include/dlvhex/Registry.h (Registry::storeAtom): Remove method.
	* src/dlvhex/DLVresultParser.ypp: Likewise.
	* src/dlvhex/GraphBuilder.cpp: Likewise.
	* src/dlvhex/HexParser.ypp: Likewise.
	* src/dlvhex/Registry.cpp: Likewise.
	* src/dlvhex/Rule.cpp: Likewise.
	* src/testsuite/dlvhex/TestGraphProcessor.cpp: Likewise.

	* include/dlvhex/Makefile.am: Remove AtomFactory.
	* src/dlvhex/Makefile.am: Likewise.

	* include/dlvhex/DependencyGraph.h: Use ProgramCtx.
	* include/dlvhex/GraphProcessor.h: Likewise.
	* include/dlvhex/ModelGenerator.h: Likewise.
	* src/dlvhex/DependencyGraph.cpp: Likewise.
	* src/dlvhex/FixpointModelGenerator.cpp: Likewise.
	* src/dlvhex/GraphProcessor.cpp: Likewise.
	* src/dlvhex/OrdinaryModelGenerator.cpp: Likewise.
	* src/dlvhex/State.cpp: Likewise.

	* include/dlvhex/DLVProcess.h (DLVDBProcess): New class for dlvdb.
	* src/dlvhex/DLVProcess.cpp: Likewise.

	* include/dlvhex/Component.h: Declare PluginContainer.
	* src/dlvhex/Component.cpp: Likewise.

	* include/dlvhex/AtomFactory.h: Remove.
	* src/dlvhex/AtomFactory.cpp: Likewise.

	* include/dlvhex/AtomSet.h (AtomSet::AtomCompare::operator()): Add const qualifier.

2008-04-21  Thomas Krennwallner  <tkren@kr.tuwien.ac.at>

	* src/dlvhex/AtomFactory.cpp (AtomFactory::insert): Do not create
	unique AtomPtr.

	* src/dlvhex/dlvhex.cpp: Use ProgramCtx and its state machinery.

	* src/dlvhex/Component.cpp: Code cleanups.
	* src/dlvhex/DependencyGraph.cpp: Likewise.
	* src/dlvhex/SafetyChecker.cpp: Likewise.
	* src/dlvhex/State.cpp: Likewise.

	* src/dlvhex/Makefile.am (dlvhex_SOURCES): Add ProgramCtx.cpp and
	State.cpp.

	* include/dlvhex/Makefile.am (noinst_HEADERS): Add ProgramCtx.h
	and State.h.

	* include/dlvhex/ProgramCtx.h: New file.
	* include/dlvhex/State.h: Likewise.
	* src/dlvhex/ProgramCtx.cpp: Likewise.
	* src/dlvhex/State.cpp: Likewise.

	* include/dlvhex/ModelGenerator.h: Remove ProgramBuilder.h.

	* include/dlvhex/GraphBuilder.h: Clean up interface.
	* include/dlvhex/ResultContainer.h: Likewise.
	* src/dlvhex/GraphBuilder.cpp: Likewise.
	* src/dlvhex/ResultContainer.cpp: Likewise.

2008-04-18  Thomas Krennwallner  <tkren@kr.tuwien.ac.at>

	* src/dlvhex/dlvhex.cpp: Add --solver option.

	* configure.ac: Search for dlvdb.

	* include/dlvhex/DLVProcess.h: Add support for dlvdb.
	* include/dlvhex/Process.h: Likewise.
	* src/dlvhex/DLVProcess.cpp: Likewise.

	* include/dlvhex/ASPSolver.tcc: Fix error message.

	* include/testsuite/dlvhex/ASPsolverTest.h: Use new ASPSolver infrastructure.
	* src/testsuite/dlvhex/ASPsolverTest.cpp: Likewise.

	* src/dlvhex/FixpointModelGenerator.cpp: Use new ASPSolver
	infrastructure.
	Add more sanity checks.
	* src/dlvhex/GuessCheckModelGenerator.cpp: Likewise.
	* src/dlvhex/OrdinaryModelGenerator.cpp: Likewise.

	* include/dlvhex/ModelGenerator.h: Cleaned up ModelGenerator
	interface.

	* include/dlvhex/AtomSet.h: Add some const qualifiers to the
	interface.
	* src/dlvhex/AtomSet.cpp: Likewise.

	* include/dlvhex/ASPSolver.h: Rename ASPsolver.h.
	Generalize ASPSolver interface.
	* include/dlvhex/ASPSolver.tcc: Likewise.

	* include/dlvhex/ASPsolver.h: Remove.
	* include/dlvhex/ProgramBuilder.h: Likewise.
	* src/dlvhex/ASPsolver.cpp: Likewise.
	* src/dlvhex/ProgramBuilder.cpp: Likewise.

	* include/dlvhex/Process.h: New file.
	* include/dlvhex/DLVProcess.h: Likewise.
	* src/dlvhex/DLVProcess.cpp: Likewise.

	* include/dlvhex/ProcessBuf.h: Add some sanity checks.
	(ProcessBuf::open): Return pid or -1 in case of error.
	* src/dlvhex/ProcessBuf.cpp: Likewise.

	* src/dlvhex/Makefile.am (libaspsolver_la_SOURCES): Add DLVProcess.cpp.
	(libaspsolver_la_LDFLAGS): Bump version-info to 1:0:0.
	(libdlvhexbase_la_SOURCES): Remove ProgramBuilder.cpp.

	* include/dlvhex/Makefile.am (noinst_HEADERS): Add ASPSolver.tcc,
	DLVProcess.h, and Process.h.
	(pkginclude_HEADERS): Remove ProgramBuilder.h

	* src/dlvhex/Component.cpp: Remove ASPsolver.
	* src/dlvhex/DLVresultParser.ypp: Likewise.
	* src/dlvhex/DependencyGraph.cpp: Likewise.

	* TODO: Update.

2008-04-08  Alessandra Martello  <a.martello@mat.unical.it>

	* include/dlvhex/Atom.h (Atom::setPredicate,Atom::setArgument): Add new setter methods.
	* src/dlvhex/Atom.cpp: Likewise.

2008-03-25  Thomas Krennwallner  <tkren@kr.tuwien.ac.at>

	* src/dlvhex/PluginContainer.cpp: Look for "libdlvhex" instead of
	"lib", otherwise we end up loading unrelated shared libraries.

2008-03-20  Thomas Krennwallner  <tkren@kr.tuwien.ac.at>

	* src/dlvhex/dlvhex.cpp: Use PluginConverter::createConverters
	instead of createConverter.

	* include/dlvhex/PluginInterface.h (PluginConverter::createConverters):
	New method.

2008-03-10  Thomas Krennwallner  <tkren@kr.tuwien.ac.at>

	* include/dlvhex/Makefile.am: Install Registry.h.

2008-02-26  Thomas Krennwallner  <tkren@kr.tuwien.ac.at>

	* TODO: Update.

	* examples/dawg.hex: New testcase.

	* include/dlvhex/PrintVisitor.h (RawPrintVisitor): Add Rule* visit
	method for appending newlines.
	* src/dlvhex/PrintVisitor.cpp: Likewise.

2008-02-25  Thomas Krennwallner  <tkren@kr.tuwien.ac.at>

	* src/dlvhex/SafetyChecker.cpp: Fix a bug which mistakenly
	reported unsafe rules.

	* examples/Makefile.am: Add new testcase for unsafety bug.
	* examples/extatom6.hex: Likewise.
	* examples/tests/dlvhextests.test: Likewise.
	* examples/tests/extatom6.out: Likewise.

2008-02-24  Thomas Krennwallner  <tkren@kr.tuwien.ac.at>

	* src/dlvhex/GuessCheckModelGenerator.cpp: Use ASPsolver instead of FixpointModelGenerator.

	* include/dlvhex/HexParserDriver.h: Add missing AtomSet.h include.

	* include/dlvhex/BaseVisitor.h: Program is now visitable.
	Allow Visitors to alter the visited objects.
	* include/dlvhex/PrintVisitor.h: Likewise.
	* include/dlvhex/Program.h: Likewise.
	* include/dlvhex/Repository.h: Likewise.
	* src/dlvhex/Component.cpp: Likewise.
	* src/dlvhex/GraphProcessor.cpp: Likewise.
	* src/dlvhex/Program.cpp: Likewise.

	* include/dlvhex/AggregateAtom.h: Remove const qualifier from the accept method.
	* include/dlvhex/Atom.h: Likewise.
	* include/dlvhex/AtomSet.h: Likewise.
	* include/dlvhex/ExternalAtom.h: Likewise.
	* include/dlvhex/Literal.h: Likewise.
	* include/dlvhex/ProgramBuilder.h: Likewise.
	* include/dlvhex/Rule.h: Likewise.
	* src/dlvhex/AggregateAtom.cpp: Likewise.
	* src/dlvhex/AnswerSet.cpp: Likewise.
	* src/dlvhex/Atom.cpp: Likewise.
	* src/dlvhex/AtomSet.cpp: Likewise.
	* src/dlvhex/ExternalAtom.cpp: Likewise.
	* src/dlvhex/Literal.cpp: Likewise.
	* src/dlvhex/PrintVisitor.cpp: Likewise.
	* src/dlvhex/ProgramBuilder.cpp: Likewise.
	* src/dlvhex/Rule.cpp: Likewise.
	* src/dlvhex/dlvhex.cpp: Likewise.

2008-02-21  Thomas Krennwallner  <tkren@kr.tuwien.ac.at>

	* src/dlvhex/GuessCheckModelGenerator.cpp: Sanitize debug output.

	* src/dlvhex/TextOutputBuilder.cpp (TextOutputBuilder::buildResult):
	Fix bug when we have to output empty ResultContainers.

	* src/dlvhex/PluginContainer.cpp (PluginContainer::importPlugins):
	Print warnings for duplicate external atoms.

	* examples/Makefile.am: Add missing testcases.

2008-02-20  Thomas Krennwallner  <tkren@kr.tuwien.ac.at>

	* Makefile.am: Require automake >= 1.10.

	* src/dlvhex/Dependency.cpp: Use static_cast<> where appropriate.
	* src/dlvhex/GraphBuilder.cpp: Likewise.
	* src/dlvhex/GuessCheckModelGenerator.cpp: Likewise.
	* src/dlvhex/Program.cpp: Likewise.
	* src/dlvhex/Rule.cpp: Likewise.
	* src/dlvhex/SafetyChecker.cpp: Likewise.

	* include/dlvhex/ExternalAtom.h (ExternalAtom::equals): Remove.
	(ExternalAtom::operator<,ExternalAtom::operator==): Fix parameters.
	* src/dlvhex/ExternalAtom.cpp: Likewise.

	* include/dlvhex/Atom.h (Atom::equals): Remove.
	* src/dlvhex/Atom.cpp: Likewise.
	* src/dlvhex/NodeGraph.cpp: Likewise.

2008-02-19  Thomas Krennwallner  <tkren@kr.tuwien.ac.at>

	* NEWS: Update.

	* src/dlvhex/ExternalAtom.cpp (ExternalAtom::unifiesWith):
	Extatoms unifies with extatoms now.

	* src/dlvhex/Component.cpp (ExternalComponent::evaluate): Fix
	evaluation of EXTERNAL_AUX dependencies in nonground extatom inputs.

	* src/dlvhex/AtomNode.cpp: Small beautifiers.
	* src/dlvhex/DependencyGraph.cpp: Likewise.
	* src/dlvhex/GraphBuilder.cpp: Likewise.

	* src/dlvhex/Atom.cpp (Atom::isGround,Atom::unifiesWith): Simplify.

	* include/dlvhex/globals.h: Beautify DLVHEX_DEBUG and dlvhex timer.
	* src/dlvhex/ASPsolver.cpp: Likewise.
	* src/dlvhex/FixpointModelGenerator.cpp: Likewise.
	* src/dlvhex/GraphProcessor.cpp: Likewise.
	* src/dlvhex/GuessCheckModelGenerator.cpp: Likewise.
	* src/dlvhex/OrdinaryModelGenerator.cpp: Likewise.
	* src/dlvhex/dlvhex.cpp: Likewise.

	* examples/Makefile.am: Add missing testcase extatom5.hex.
	* examples/tests/dlvhextests.test: Likewise.
	* examples/tests/extatom5.out: Likewise.

2008-02-18  Thomas Krennwallner  <tkren@kr.tuwien.ac.at>

	* src/dlvhex/GraphBuilder.cpp: Check input/output arities of ExternalAtoms.
	Dynamically create auxiliary extatom-input rules.

	* src/dlvhex/EvaluateExtatom.cpp: Code cleanups and documentation.

	* include/dlvhex/Rule.h (Rule::getFile): Interface fix.
	* src/dlvhex/Rule.cpp: Likewise.

	* include/dlvhex/ExternalAtom.h (ExternalAtom::setAuxPredicate): New method.
	(ExternalAtom::operator<): New method.
	* src/dlvhex/ExternalAtom.cpp: Likewise.

	* examples/Makefile.am: Add new testcase.
	* examples/extatom5.hex: Likewise.

2008-02-17  Thomas Krennwallner  <tkren@kr.tuwien.ac.at>

	* include/dlvhex/ExternalAtom.h: Remove static external atom counter.
	External atoms now have simple replacement names (this breaks non-ground input).
	* src/dlvhex/ExternalAtom.cpp: Likewise.

	* include/dlvhex/EvaluateExtatom.h: Add documentation.

	* examples/Makefile.am: Add new testcase for replacementname bug.
	* examples/extatom4.hex: Likewise.
	* examples/tests/dlvhextests.test: Likewise.
	* examples/tests/extatom4.out: Likewise.

	* src/dlvhex/AtomNode.cpp: Replace todo hints by doxygen's @todo
	documentation.
	* src/dlvhex/BoostComponentFinder.cpp: Likewise.
	* src/dlvhex/Component.cpp: Likewise.
	* src/dlvhex/DependencyGraph.cpp: Likewise.
	* src/dlvhex/ExternalAtom.cpp: Likewise.
	* src/dlvhex/HexParser.ypp: Likewise.
	* src/dlvhex/Program.cpp: Likewise.
	* src/dlvhex/dlvhex.cpp: Likewise.
	* src/testsuite/dlvhex/ASPsolverTest.cpp: Likewise.

	* src/dlvhex/ASPsolver.cpp: Add debugging output for verbose
	levels above 2.

	* include/dlvhex/HexParserDriver.h (HexParserDriver::getInputFilename):
	Return a reference instead of a copy.
	* src/dlvhex/HexParserDriver.cpp: Likewise.

2008-02-16  Thomas Krennwallner  <tkren@kr.tuwien.ac.at>

	* configure.ac: Do not check for libboost-graph.
	Require autoconf 2.61 due to new boost.m4.

2008-02-12  Thomas Krennwallner  <tkren@kr.tuwien.ac.at>

	* src/dlvhex/GraphBuilder.cpp: Add dependencies from aggregate
	atoms to atoms occurring in the body of them (fixes agg2.hex).
	* examples/agg2.hex: Likewise.

	* TODO: Update.

2008-02-11  Thomas Krennwallner  <tkren@kr.tuwien.ac.at>

	* src/dlvhex/dlvhex.cpp: g++ 3.3 is unable to infer template types
	in boost::tokenizer.

	* include/dlvhex/Term.h: Fix doxygen docs.
	* include/dlvhex/URLBuf.h: Likewise.

	* doxygen.cfg: Extract static and private members.

	* README: Describe --with-boost and libcurl.

	* src/testsuite/dlvhex/Makefile.am (AM_CPPFLAGS): Add BOOST_CPPFLAGS.

2008-02-10  Thomas Krennwallner  <tkren@kr.tuwien.ac.at>

	* include/dlvhex/ComponentFinder.h: Fix doxygen doc.
	* include/dlvhex/DLVresultParserDriver.h: Likewise.
	* include/dlvhex/DependencyGraph.h: Likewise.
	* include/dlvhex/HexParserDriver.h: Likewise.
	* include/dlvhex/NamesTable.h: Likewise.
	* include/dlvhex/PluginInterface.h: Likewise.
	* include/dlvhex/ProcessBuf.h: Likewise.
	* include/dlvhex/ResultContainer.h: Likewise.
	* include/dlvhex/URLBuf.h: Likewise.
	* src/dlvhex/AtomFactory.cpp: Likewise.
	* src/dlvhex/AtomSet.cpp: Likewise.
	* src/dlvhex/EvaluateExtatom.cpp: Likewise.
	* src/dlvhex/NodeGraph.cpp: Likewise.

	* doxygen.cfg: Update doxygen configuration via doxygen -u.

	* dlvhex.pc.in: Add Description field.

	* configure.ac: Integrate new boost searching macros.
	Create doxygen documentation in the doc directory.
	Output configuration after configure invocation.

	* m4/boost.m4: Use boost.m4 from http://repo.or.cz/w/boost.m4.git.

	* src/dlvhex/Makefile.am: Integrate new boost searching macros.

2008-02-06  Thomas Krennwallner  <tkren@kr.tuwien.ac.at>

	* src/dlvhex/Component.cpp (Component::isInComponent): Beautify.

	* examples/extatom3.hex: Fix doc.

	* src/dlvhex/dlvhex.cpp: Use new safety checkers.

	* src/dlvhex/SafetyChecker.cpp: Fix strong safety checker.
	Beautify API.
	Fixes #1885479.
	* include/dlvhex/SafetyChecker.h: Likewise.

2008-02-03  Thomas Krennwallner  <tkren@kr.tuwien.ac.at>

	* examples/extatom3.hex: Fix testcase.

	* src/dlvhex/EvaluateExtatom.cpp (EvaluateExtatom::evaluate):
	Throw a PluginError if plugin returns tuples of different size
	than size of output list.

	* src/dlvhex/ExternalAtom.cpp (ExternalAtom::equals): Fix nonworking method.

	* src/dlvhex/GraphProcessor.cpp: Beautify debugging output.

	* include/dlvhex/NodeGraph.h: Clean up interface.
	* src/dlvhex/NodeGraph.cpp: Likewise.

2008-02-02  Thomas Krennwallner  <tkren@kr.tuwien.ac.at>

	* src/testsuite/dlvhex/TestPlugin.cpp: &testA and &testB is now well-defined.

	* TODO: Update.

	* examples/agg2.hex: Typo.

	* examples/extatom3.hex: New file.

2008-02-01  Thomas Krennwallner  <tkren@kr.tuwien.ac.at>

	* include/dlvhex/EvaluateExtatom.h: Throw PluginError if we cannot
	find the PluginAtom in the PluginContainer.
	* include/dlvhex/GraphBuilder.h: Likewise.
	* src/dlvhex/EvaluateExtatom.cpp: Likewise.
	* src/dlvhex/GraphBuilder.cpp: Likewise.

	* README: Update.

	* MAINTAINER-README: New file.

	* src/dlvhex/BoostComponentFinder.cpp: Fix graphviz output code.

	* src/dlvhex/AtomNode.cpp: Split AtomNode.{cpp,h} into {AtomNode,Dependency,NodeGraph}.{cpp,h}.
	* src/dlvhex/Dependency.cpp: Likewise.
	* src/dlvhex/GraphBuilder.cpp: Likewise.

	* src/dlvhex/NodeGraph.cpp: Likewise.
	* src/dlvhex/Makefile.am: Likewise.
	* include/dlvhex/AtomNode.h: Likewise.
	* include/dlvhex/Dependency.h: Likewise.
	* include/dlvhex/DependencyGraph.h: Likewise.
	* include/dlvhex/GraphBuilder.h: Likewise.

	* include/dlvhex/NodeGraph.h: Likewise.
	* include/dlvhex/Makefile.am: Likewise.

2008-01-30  Thomas Krennwallner  <tkren@kr.tuwien.ac.at>

	* src/dlvhex/Atom.cpp: Use boost::tokenizer instead of helper::stringExplode.
	* src/dlvhex/dlvhex.cpp: Likewise.

	* include/dlvhex/Makefile.am: Remove helper.cpp and helper.h.
	* include/dlvhex/helper.h: Likewise.
	* src/dlvhex/Makefile.am: Likewise.
	* src/dlvhex/ASPsolver.cpp: Likewise.
	* src/dlvhex/helper.cpp: Likewise.

2008-01-29  Thomas Krennwallner  <tkren@kr.tuwien.ac.at>

	* examples/agg2.hex: New testcase for aggregates and external atoms.
	* examples/tests/dlvhextests.test: Likewise.
	* examples/tests/agg2.out: Likewise.

2008-01-28  Thomas Krennwallner  <tkren@kr.tuwien.ac.at>

	* src/testsuite/dlvhex/Makefile.am: Only compile testsuite if
	cppunit is installed.

	* configure.ac: Give better debug output when cppunit is not
	installed.

2008-01-26  Thomas Krennwallner  <tkren@kr.tuwien.ac.at>

	* src/dlvhex/EvaluateExtatom.cpp: Add sanity checks for answer
	tuples from plugin atoms.
	LGPLize source.

	* src/dlvhex/dlvhex.cpp: Fix default namespace replacment.
	LGPLize source.

	* include/dlvhex/ASPsolver.h: LGPLize source.
	* include/dlvhex/AggregateAtom.h: Likewise.
	* include/dlvhex/AnswerSet.h: Likewise.
	* include/dlvhex/Atom.h: Likewise.
	* include/dlvhex/AtomFactory.h: Likewise.
	* include/dlvhex/AtomNode.h: Likewise.
	* include/dlvhex/AtomSet.h: Likewise.
	* include/dlvhex/BaseVisitor.h: Likewise.
	* include/dlvhex/BoostComponentFinder.h: Likewise.
	* include/dlvhex/Component.h: Likewise.
	* include/dlvhex/ComponentFinder.h: Likewise.
	* include/dlvhex/DLVresultFlexLexer.h: Likewise.
	* include/dlvhex/DLVresultParserDriver.h: Likewise.
	* include/dlvhex/DependencyGraph.h: Likewise.
	* include/dlvhex/Error.h: Likewise.
	* include/dlvhex/EvaluateExtatom.h: Likewise.
	* include/dlvhex/ExternalAtom.h: Likewise.
	* include/dlvhex/GraphBuilder.h: Likewise.
	* include/dlvhex/GraphProcessor.h: Likewise.
	* include/dlvhex/HexFlexLexer.h: Likewise.
	* include/dlvhex/HexParserDriver.h: Likewise.
	* include/dlvhex/Literal.h: Likewise.
	* include/dlvhex/ModelGenerator.h: Likewise.
	* include/dlvhex/NamesTable.h: Likewise.
	* include/dlvhex/OutputBuilder.h: Likewise.
	* include/dlvhex/ParserDriver.h: Likewise.
	* include/dlvhex/PlatformDefinitions.h: Likewise.
	* include/dlvhex/PluginContainer.h: Likewise.
	* include/dlvhex/PluginInterface.h: Likewise.
	* include/dlvhex/PrintVisitor.h: Likewise.
	* include/dlvhex/ProcessBuf.h: Likewise.
	* include/dlvhex/Program.h: Likewise.
	* include/dlvhex/ProgramBuilder.h: Likewise.
	* include/dlvhex/Registry.h: Likewise.
	* include/dlvhex/Repository.h: Likewise.
	* include/dlvhex/ResultContainer.h: Likewise.
	* include/dlvhex/Rule.h: Likewise.
	* include/dlvhex/SafetyChecker.h: Likewise.
	* include/dlvhex/RuleMLOutputBuilder.h: Likewise.
	* include/dlvhex/Term.h: Likewise.
	* include/dlvhex/TextOutputBuilder.h: Likewise.
	* include/dlvhex/URLBuf.h: Likewise.
	* include/dlvhex/globals.h: Likewise.
	* include/dlvhex/helper.h: Likewise.
	* include/testsuite/dlvhex/ASPsolverTest.h: Likewise.
	* include/testsuite/dlvhex/TestGraphProcessor.h: Likewise.
	* include/testsuite/dlvhex/TypeTest.h: Likewise.
	* src/dlvhex/ASPsolver.cpp: Likewise.
	* src/dlvhex/AggregateAtom.cpp: Likewise.
	* src/dlvhex/AnswerSet.cpp: Likewise.
	* src/dlvhex/Atom.cpp: Likewise.
	* src/dlvhex/AtomFactory.cpp: Likewise.
	* src/dlvhex/AtomNode.cpp: Likewise.
	* src/dlvhex/AtomSet.cpp: Likewise.
	* src/dlvhex/BoostComponentFinder.cpp: Likewise.
	* src/dlvhex/Component.cpp: Likewise.
	* src/dlvhex/ComponentFinder.cpp: Likewise.
	* src/dlvhex/DLVresultParser.ypp: Likewise.
	* src/dlvhex/DLVresultParserDriver.cpp: Likewise.
	* src/dlvhex/DLVresultScanner.lpp: Likewise.
	* src/dlvhex/DependencyGraph.cpp: Likewise.
	* src/dlvhex/ExternalAtom.cpp: Likewise.
	* src/dlvhex/Error.cpp: Likewise.
	* src/dlvhex/FixpointModelGenerator.cpp: Likewise.
	* src/dlvhex/GraphBuilder.cpp: Likewise.
	* src/dlvhex/GraphProcessor.cpp: Likewise.
	* src/dlvhex/GuessCheckModelGenerator.cpp: Likewise.
	* src/dlvhex/HexParser.ypp: Likewise.
	* src/dlvhex/HexParserDriver.cpp: Likewise.
	* src/dlvhex/HexScanner.lpp: Likewise.
	* src/dlvhex/Literal.cpp: Likewise.
	* src/dlvhex/OrdinaryModelGenerator.cpp: Likewise.
	* src/dlvhex/ParserDriver.cpp: Likewise.
	* src/dlvhex/PluginContainer.cpp: Likewise.
	* src/dlvhex/PluginInterface.cpp: Likewise.
	* src/dlvhex/PrintVisitor.cpp: Likewise.
	* src/dlvhex/ProcessBuf.cpp: Likewise.
	* src/dlvhex/Program.cpp: Likewise.
	* src/dlvhex/ProgramBuilder.cpp: Likewise.
	* src/dlvhex/Registry.cpp: Likewise.
	* src/dlvhex/Repository.cpp: Likewise.
	* src/dlvhex/ResultContainer.cpp: Likewise.
	* src/dlvhex/Rule.cpp: Likewise.
	* src/dlvhex/RuleMLOutputBuilder.cpp: Likewise.
	* src/dlvhex/SafetyChecker.cpp: Likewise.
	* src/dlvhex/Term.cpp: Likewise.
	* src/dlvhex/TextOutputBuilder.cpp: Likewise.
	* src/dlvhex/URLBuf.cpp: Likewise.
	* src/dlvhex/globals.cpp: Likewise.
	* src/dlvhex/helper.cpp: Likewise.
	* src/testsuite/dlvhex/ASPsolverTest.cpp: Likewise.
	* src/testsuite/dlvhex/TestGraphProcessor.cpp: Likewise.
	* src/testsuite/dlvhex/TestPlugin.cpp: Likewise.
	* src/testsuite/dlvhex/TestSuite.cpp: Likewise.
	* src/testsuite/dlvhex/TypeTest.cpp: Likewise.
	* src/testsuite/dlvhex/run-dlvhex-tests.sh: Likewise.

	* examples/namespace2.hex: New testcase for default namespace.
	* examples/tests/dlvhextests.test: Likewise.
	* examples/tests/namespace2.out: Likewise.

	* Makefile.am (AUTOMAKE_OPTIONS): Add check-news.

	* COPYING: New file.

	* COPYING.LESSER: New file.

2008-01-25  Thomas Krennwallner  <tkren@kr.tuwien.ac.at>

	* src/dlvhex/dlvhex.cpp: Use URLBuf for retrieving HTTP programs.

	* src/dlvhex/URLBuf.cpp: New file.
	* m4/libcurl.m4: Likewise.
	* include/dlvhex/URLBuf.h: Likewise.

	* include/dlvhex/Makefile.am: Add URLBuf.h.

	* src/dlvhex/Makefile.am: Add URLBuf.cpp.
	Link with libcurl.

	* configure.ac: Check for libcurl.

	* NEWS: Update.

2008-01-24  Thomas Krennwallner  <tkren@kr.tuwien.ac.at>

	* src/dlvhex/dlvhex.cpp (insertNamespaces): Only replace namespace
	if QName follows XML's NCName.

2008-01-23  Thomas Krennwallner  <tkren@kr.tuwien.ac.at>

	* src/testsuite/dlvhex/TestPlugin.cpp: Set plugin name.

	* src/testsuite/dlvhex/TestGraphProcessor.cpp: Use PluginContainer singleton
	* src/dlvhex/dlvhex.cpp: Likewise.

	* include/dlvhex/PluginContainer.h: Singletonize PluginContainer.
	* src/dlvhex/PluginContainer.cpp: Likewise.

	* include/dlvhex/EvaluateExtatom.h: Improve documentation.
	* include/dlvhex/ExternalAtom.h: Likewise.
	* src/dlvhex/ExternalAtom.cpp: Likewise.

2008-01-22  Thomas Krennwallner  <tkren@kr.tuwien.ac.at>

	* include/dlvhex/Makefile.am: Add ResultContainer.h and AnswerSet.h to the Plugin API.

	* src/dlvhex/dlvhex.cpp: Import OutputBuilders from the plugins.

	* include/dlvhex/OutputBuilder.h: Add OutputBuilder to the Plugin API.
	Use ResultContainer.
	* include/dlvhex/RuleMLOutputBuilder.h: Likewise.
	* include/dlvhex/TextOutputBuilder.h: Likewise.
	* src/dlvhex/RuleMLOutputBuilder.cpp: Likewise.
	* src/dlvhex/TextOutputBuilder.cpp: Likewise.

	* include/dlvhex/ResultContainer.h: Add ResultContainer to the Plugin API.
	* src/dlvhex/ResultContainer.cpp: Likewise.

	* include/dlvhex/PluginInterface.h: Fix documentation.
	Plugins can now register a PluginName to the Plugin API.

2008-01-20  Thomas Krennwallner  <tkren@kr.tuwien.ac.at>

	* src/testsuite/dlvhex/TestGraphProcessor.cpp: Add PluginContainer.

	* src/dlvhex/Makefile.am: Link with libltdl.
	* src/testsuite/dlvhex/Makefile.am: Likewise.

	* src/dlvhex/GraphBuilder.cpp: Use PluginContainer for Input Types.

	* src/dlvhex/AggregateAtom.cpp: Add missing includes.
	* src/dlvhex/GraphProcessor.cpp: Likewise.
	* src/dlvhex/ProgramBuilder.cpp: Likewise.
	* src/dlvhex/Rule.cpp: Likewise.

	* include/dlvhex/Makefile.am: Add EvaluateExtatom.h.

	* include/dlvhex/EvaluateExtatom.h: New file.
	* src/dlvhex/EvaluateExtatom.cpp: Likewise.

	* include/dlvhex/Component.h (ExternalComponent): Add PluginContainer.
	* include/dlvhex/DependencyGraph.h: Likewise.
	* include/dlvhex/GraphBuilder.h: Likewise.
	* include/dlvhex/ModelGenerator.h: Likewise.
	* src/dlvhex/DependencyGraph.cpp: Likewise.

	* src/dlvhex/Component.cpp: Use EvaluateExtatom.
	* src/dlvhex/FixpointModelGenerator.cpp: Likewise.
	* src/dlvhex/GuessCheckModelGenerator.cpp: Likewise.

	* src/dlvhex/dlvhex.cpp (PluginContainer::getAtom): Move plugin
	search to PluginContainer.

	* src/dlvhex/HexParserDriver.cpp: Unify both parse functions.
	* include/dlvhex/HexParserDriver.h: Likewise.

	* src/dlvhex/HexParser.ypp: Treat ExternalAtoms purely
	syntactically, no assigning of PluginAtoms.

	* include/dlvhex/PluginInterface.h: Add OutputBuilder to the
	Plugin API.
	(PluginAtom::getInputTypes): New method.
	* src/dlvhex/PluginInterface.cpp: Likewise.

	* include/dlvhex/PluginContainer.h: Use libltdl.
	* src/dlvhex/PluginContainer.cpp: Likewise.

	* include/dlvhex/ExternalAtom.h (evaluate): Move to
	EvaluateExtatom.
	* src/dlvhex/ExternalAtom.cpp: Likewise.

	* examples/Makefile.am: Add missing test files.

	* configure.ac: Configure libltdl.

	* bootstrap.sh: Copy libltdl.

	* NEWS: Update.

	* Makefile.am (SUBDIRS): Add libltdl.

2007-12-29  Thomas Krennwallner  <tkren@kr.tuwien.ac.at>

	* README: Small update.
	* NEWS: Likewise.

	* bootstrap.sh: Beautify.

	* m4/boost.m4: Use AC_COMPILE_IFELSE instead of deprecated AC_TRY_COMPILE.

	* src/testsuite/dlvhex/TestSuite.cpp: Fix compile-time warning.

	* configure.ac: Use pkgconfig for cppunit.
	Depend on Boost >= 1.33.0 and cppunit >= 1.12.0.

	* m4/cppunit.m4: Remove.

	* src/dlvhex/DLVresultScanner.lpp: flex 2.5.34 does not like C++-style comments.

	* src/testsuite/dlvhex/Makefile.am: Enable recursive builds in every directory.
	Link testsuite with libraries instead of compiling stuff redundantly.
	* src/Makefile.am: Likewise.
	* src/dlvhex/Makefile.am: Likewise.
	* src/testsuite/Makefile.am: Likewise.
	* include/Makefile.am: Likewise.
	* include/testsuite/Makefile.am: Likewise.
	* Makefile.am: Likewise.

2007-12-27  Thomas Krennwallner  <tkren@kr.tuwien.ac.at>

	* include/dlvhex/Makefile.am: Export OutputBuilder interface to the plugins.

	* src/dlvhex/Makefile.am: Export OutputBuilder interface to the plugins.
	Remove OutputBuilder.cpp.

	* include/dlvhex/ASPsolver.h: Add namespace dlvhex.
	Refactoring const and reference arguments.
	* include/dlvhex/AggregateAtom.h: Likewise.
	* include/dlvhex/AnswerSet.h: Likewise.
	* include/dlvhex/Atom.h: Likewise.
	* include/dlvhex/AtomFactory.h: Likewise.
	* include/dlvhex/AtomNode.h: Likewise.
	* include/dlvhex/AtomSet.h: Likewise.
	* include/dlvhex/BaseVisitor.h: Likewise.
	* include/dlvhex/BoostComponentFinder.h: Likewise.
	* include/dlvhex/Component.h: Likewise.
	* include/dlvhex/ComponentFinder.h: Likewise.
	* include/dlvhex/DLVresultFlexLexer.h: Likewise.
	* include/dlvhex/DLVresultParserDriver.h: Likewise.
	* include/dlvhex/DependencyGraph.h: Likewise.
	* include/dlvhex/Error.h: Likewise.
	* include/dlvhex/ExternalAtom.h: Likewise.
	* include/dlvhex/GraphBuilder.h: Likewise.
	* include/dlvhex/GraphProcessor.h: Likewise.
	* include/dlvhex/HexFlexLexer.h: Likewise.
	* include/dlvhex/HexParserDriver.h: Likewise.
	* include/dlvhex/Literal.h: Likewise.
	* include/dlvhex/ModelGenerator.h: Likewise.
	* include/dlvhex/NamesTable.h: Likewise.
	* include/dlvhex/ParserDriver.h: Likewise.
	* include/dlvhex/PrintVisitor.h: Likewise.
	* include/dlvhex/ProcessBuf.h: Likewise.
	* include/dlvhex/Program.h: Likewise.
	* include/dlvhex/ProgramBuilder.h: Likewise.
	* include/dlvhex/Registry.h: Likewise.
	* include/dlvhex/Repository.h: Likewise.
	* include/dlvhex/ResultContainer.h: Likewise.
	* include/dlvhex/Rule.h: Likewise.
	* include/dlvhex/SafetyChecker.h: Likewise.
	* include/dlvhex/globals.h: Likewise.
	* include/dlvhex/helper.h: Likewise.
	* src/dlvhex/ASPsolver.cpp: Likewise.
	* src/dlvhex/AggregateAtom.cpp: Likewise.
	* src/dlvhex/AnswerSet.cpp: Likewise.
	* src/dlvhex/Atom.cpp: Likewise.
	* src/dlvhex/AtomFactory.cpp: Likewise.
	* src/dlvhex/AtomNode.cpp: Likewise.
	* src/dlvhex/AtomSet.cpp: Likewise.
	* src/dlvhex/BoostComponentFinder.cpp: Likewise.
	* src/dlvhex/Component.cpp: Likewise.
	* src/dlvhex/ComponentFinder.cpp: Likewise.
	* src/dlvhex/DLVresultParser.ypp: Likewise.
	* src/dlvhex/DLVresultParserDriver.cpp: Likewise.
	* src/dlvhex/DLVresultScanner.lpp: Likewise.
	* src/dlvhex/DependencyGraph.cpp: Likewise.
	* src/dlvhex/Error.cpp: Likewise.
	* src/dlvhex/ExternalAtom.cpp: Likewise.
	* src/dlvhex/FixpointModelGenerator.cpp: Likewise.
	* src/dlvhex/GraphBuilder.cpp: Likewise.
	* src/dlvhex/GraphProcessor.cpp: Likewise.
	* src/dlvhex/GuessCheckModelGenerator.cpp: Likewise.
	* src/dlvhex/HexParserDriver.cpp: Likewise.
	* src/dlvhex/Literal.cpp: Likewise.
	* src/dlvhex/OrdinaryModelGenerator.cpp: Likewise.
	* src/dlvhex/ParserDriver.cpp: Likewise.
	* src/dlvhex/PrintVisitor.cpp: Likewise.
	* src/dlvhex/ProcessBuf.cpp: Likewise.
	* src/dlvhex/Program.cpp: Likewise.
	* src/dlvhex/ProgramBuilder.cpp: Likewise.
	* src/dlvhex/Registry.cpp: Likewise.
	* src/dlvhex/Repository.cpp: Likewise.
	* src/dlvhex/ResultContainer.cpp: Likewise.
	* src/dlvhex/Rule.cpp: Likewise.
	* src/dlvhex/SafetyChecker.cpp: Likewise.
	* src/dlvhex/Term.cpp: Likewise.
	* src/dlvhex/dlvhex.cpp: Likewise.
	* src/dlvhex/globals.cpp: Likewise.
	* src/dlvhex/helper.cpp: Likewise.

	* include/dlvhex/PluginContainer.h: Smart-pointerize PluginAtom.
	Add namespace dlvhex.
	Refactoring const and reference arguments.
	* include/dlvhex/PluginInterface.h: Likewise.
	* src/dlvhex/PluginContainer.cpp: Likewise.
	* src/dlvhex/PluginInterface.cpp: Likewise.

	* src/dlvhex/HexParser.ypp: Fix a small memory leak.
	Add namespace dlvhex.
	* src/dlvhex/HexScanner.lpp: Likewise.

	* include/testsuite/dlvhex/ASPsolverTest.h: Add namespace dlvhex.
	Add __declspec(dllexport) macros.
	* include/testsuite/dlvhex/TestGraphProcessor.h: Likewise.
	* include/testsuite/dlvhex/TypeTest.h: Likewise.
	* src/testsuite/dlvhex/ASPsolverTest.cpp: Likewise.
	* src/testsuite/dlvhex/TestGraphProcessor.cpp: Likewise.
	* src/testsuite/dlvhex/TestPlugin.cpp: Likewise.
	* src/testsuite/dlvhex/TypeTest.cpp: Likewise.

	* src/testsuite/dlvhex/run-dlvhex-tests.sh: Add answer sets costs support.

	* src/dlvhex/OutputBuilder.cpp: Split OutputBuilder files.
	* include/dlvhex/OutputBuilder.h: Likewise.
	* include/dlvhex/TextOutputBuilder.h: Likewise.
	* src/dlvhex/TextOutputBuilder.cpp: Likewise.

	* include/dlvhex/RuleMLOutputBuilder.h: Update RuleML output to 0.91.
	* src/dlvhex/RuleMLOutputBuilder.cpp: Likewise.

	* include/dlvhex/PlatformDefinitions.h: New file.

	* TODO: Update.

	* configure.ac [macosx]: Add macports and fink include directories
	to CPPFLAGS by default.
	Update maintainer.

	* include/dlvhex/Term.h: Fix documentation.

2007-11-30  Thomas Krennwallner  <tkren@kr.tuwien.ac.at>

	* TODO: Update.

	* configure.ac: Add dirname of FlexLexer.h as include path to
	CPPFLAGS.

2007-11-19  Thomas Krennwallner  <tkren@kr.tuwien.ac.at>

	* TODO: Update.

2007-11-11  Thomas Krennwallner  <tkren@kr.tuwien.ac.at>

	* TODO: New file.

	* INSTALL: Remove autogenerated files.
	* COPYING: Likewise.

2007-10-30  Thomas Krennwallner  <tkren@kr.tuwien.ac.at>

	* src/testsuite/dlvhex/TestPlugin.cpp: Fix some warnings.

2007-08-25  Thomas Krennwallner  <tkren@kr.tuwien.ac.at>

	* src/dlvhex/Makefile.am (libdlvhexbase_la_LDFLAGS): Bump
	version-info to 5:1:0.

2007-08-25  Roman Schindlauer  <roman@kr.tuwien.ac.at>

	* examples/simple1.hex: Added.
	* examples/tests/dlvhextests.test: Added test.
	* examples/tests/simple1.out: Added.

	* src/dlvhex/AtomNode.cpp: Corrected < operator of Dependency to take rule
	into account.

2007-08-17  Thomas Krennwallner  <tkren@kr.tuwien.ac.at>

	* src/dlvhex/dlvhex.cpp: Fix compile-time warnings.
	* src/dlvhex/Rule.cpp: Likewise.
	* src/dlvhex/HexParser.ypp: Likewise.
	* examples/Makefile.am: Likewise.

	* examples/tests/namespace1.out: Fix answer sets.

	* examples/tests/weak1r.out: New file.

2007-08-16  Roman Schindlauer  <roman@kr.tuwien.ac.at>

	* NEWS: updated.
	* configure.ac: bumbed to version 1.7.0

2007-07-19  Roman Schindlauer  <roman@kr.tuwien.ac.at>

	* src/dlvhex/ExternalAtom.cpp (initReplAux): Replacement bug for uppercase
	extatom names fixed.
	* src/dlvhex/dlvhex.cpp (insertNamespaces): namespace handling for new URI
	formats fixed. Backtranslation now broken.

2007-07-18  Roman Schindlauer  <roman@kr.tuwien.ac.at>

	* include/dlvhex/Atom.h: Improved documentation.
	* include/dlvhex/AtomSet.h: Likewise.
	* include/dlvhex/Term.h: Likewise.
	* include/dlvhex/PluginInterface.h: Likewise.
	* src/dlvhex/dlvhex.cpp: Likewise.

	* src/dlvhex/ExternalAtom.cpp: Relaxed extatom input checking for
	tuple-inputs.
	* src/dlvhex/PluginInterface.cpp: Likewise.

2007-05-29  Thomas Krennwallner  <tkren@kr.tuwien.ac.at>

	Add emacs local variables at the end of each source file.

2007-05-29  Roman Schindlauer  <roman@kr.tuwien.ac.at>

	* Makefile.am: AUTOMAKE_OPTIONS = gnu.
	* include/dlvhex/Makefile.am: Likewise.
	* include/testsuite/dlvhex/Makefile.am: Likewise.
	* src/dlvhex/Makefile.am: Likewise.
	* src/testsuite/dlvhex/Makefile.am: Likewise.

2007-05-25  Roman Schindlauer  <roman@kr.tuwien.ac.at>

	* COPYING: Added GPL license.
	* all source files: Likewise.

2007-05-24  Roman Schindlauer  <roman@kr.tuwien.ac.at>

	* AUTHORS: new file.
	* INSTALL: new file.
	* NEWS: new file.
	* README: Improved docs.

	* Makefile.am: Added --foreign option.

	* bootstrap.sh: Using reconfigure now instead of single autotools.

	* configure.ac: Bumped version to 1.6.0.

	* examples/tests/dlvhextests.test: Added test for reverse ordering. Added
	-a switch, which was removed from the testscript defaults.

	* include/dlvhex/AnswerSet.h: Modified docs according to generalization of
	AnswerSet ordering.

	* src/dlvhex/AnswerSet.cpp: Parametrized set ordering according
	to usage of command-line switch --reverse. Throw exception for non-integer
	weights and levels when building an answer set in presence of weak
	constraints.

	* src/dlvhex/Atom.cpp: Improved error message for nonground
	propositional atoms (which is the common message for accidental non-HEX input).

	* src/dlvhex/dlvhex.cpp (printUsage), (main): Added command line switch
	--reverse for reverse answer-set ordering in case of weak constraints.
	Added exception catching for result-building.

	* src/testsuite/dlvhex/Makefile.am: Removed -a switch from general
	parameters of testsuite-script.

2007-05-04  Roman Schindlauer  <roman@kr.tuwien.ac.at>

	* examples/extatom2.hex: Added test.
	* examples/tests/extatom2.out: Added test result.
	* examples/tests/dlvhextests.test: Likewise.

	* include/dlvhex/AtomNode.h: Added documentation.

	* src/dlvhex/Atom.cpp: Commented out arity check in Atom-creation,
	conflicts with auxiliary temporary atoms in guess-and-check procedure.

	* src/dlvhex/AtomNode.cpp (inBody), (setHead), (setBody),
	(addPreceding), (addSucceeding), (operator), (rule), (addDep),
	(NodeGraph), (addNode), (addUniqueHeadNode), (addUniqueBodyNode): Added
	documentation. Reformatted. Modified verbose-output of AtomNodes.

	* src/dlvhex/GraphBuilder.cpp (run): Fixed bug regarding storage of
	auxiliary rules for external atom dependencies within rule bodies.

	* src/dlvhex/dlvhex.cpp (printUsage), (main): Fixed bug regarding input
	from stdin (was not passed to rewriters and converters). Modified help output.

	* src/testsuite/dlvhex/TestPlugin.cpp: Added testConcat atom.

	* src/testsuite/dlvhex/run-dlvhex-tests.sh: Modified test-output.

2007-04-24  Thomas Krennwallner  <tkren@kr.tuwien.ac.at>

	* src/testsuite/dlvhex/run-dlvhex-tests.sh: Mac OS X has a
	non-standard mktemp, use "mktemp -t tmp.XXXXXXXXXX" instead.

2007-04-23  Thomas Krennwallner  <tkren@kr.tuwien.ac.at>

	* src/dlvhex/DLVresultParser.ypp: Use plain int instead of int* in yylval.
	free() instead of delete() all idents.
	* src/dlvhex/DLVresultScanner.lpp: Likewise.

	* include/dlvhex/Atom.h: User references were adequate and remove
	some minor warnings.
	* include/dlvhex/AtomNode.h: Likewise.
	* include/dlvhex/ExternalAtom.h: Likewise.
	* src/dlvhex/Atom.cpp: Likewise.
	* src/dlvhex/AtomNode.cpp: Likewise.
	* src/dlvhex/ExternalAtom.cpp: Likewise.
	* src/dlvhex/ResultContainer.cpp: Likewise.

2007-04-23  Roman Schindlauer  <roman@kr.tuwien.ac.at>

	* README: Reformatted.

	* benchmarks/reviewers-pureasp.dlv: Added benchmark.

	* examples/3col.hex: New test.
	* examples/extatom1.hex: Likewise.
	* examples/msp.hex: Likewise.

	* examples/tests/3col.out: New test result.
	* examples/tests/msp.out: Likewise
	* examples/tests/extatom1.out: Likewise

	* examples/tests/dlvhextests.test: Added new tests.
	* examples/Makefile.am: Likewise.

	* include/dlvhex/Atom.h: Added equality testing method. Added strong
	negation setter.
	* src/dlvhex/Atom.cpp (operator): Likewise.

	* include/dlvhex/AtomNode.h: Added Dependency::operator< for std::sets of
	Dependencies. Changed AtomNode's dependencies to std::set.
	* src/dlvhex/AtomNode.cpp (addPreceding), (addSucceeding),
	(operator): Likewise.

	* include/dlvhex/AtomSet.h: Added consistency test for atom sets.
	* src/dlvhex/AtomSet.cpp (multiplySets), (clear), (insert),
	(remove), (keep), (keepPos): Likewise. Reformatted whitespace.

	* include/dlvhex/ExternalAtom.h: Added equality testing method.

	* include/dlvhex/Makefile.am: Reformatted whitespace.

	* include/dlvhex/PluginInterface.h: Reformatted whitespace.

	* include/dlvhex/globals.h: Added verbose level for graph processor.
	* src/dlvhex/globals.cpp (Globals): Likewise.

	* src/dlvhex/BoostComponentFinder.cpp: Treat AtomNode's dependencies as
	std::set now.

	* src/dlvhex/Component.cpp (modelGenerator), (evaluate),
	(collectUp), (getPredecessors), (getSuccessors),
	(getUnsolvedLeaves): Likewise.
	* src/dlvhex/DependencyGraph.cpp (hasNegEdge): Likewise.

	* src/dlvhex/DLVresultParser.ypp: Use char* instead of std:string for dlv
	result parsing.
	* src/dlvhex/DLVresultScanner.lpp: Likewise.

	* src/dlvhex/ExternalAtom.cpp (pluginAtom), (initReplAux),
	(setInputTerms): Reestablishes arity checks for ExternalAtom construction.
	Reformatted whitespace.

	* src/dlvhex/GraphBuilder.cpp (run): Debugged.

	* src/dlvhex/GraphProcessor.cpp (depGraph), (run), (getNextModel):
	Debugged.

	* src/dlvhex/GuessCheckModelGenerator.cpp (compute): Added missing
	minimality check. Reformatted whitespace.

	* src/dlvhex/OutputBuilder.cpp (buildAnswerSet), (buildPre),
	(buildPost): Corrected RuleML output. Reformatted whitespace.

	* src/dlvhex/SafetyChecker.cpp (throw): Corrected handling of
	BuiltinPredicates.

	* src/dlvhex/dlvhex.cpp (searchPlugins), (main): Moved EDB and IDB vars
	into main(). Added consistency check for EDB.

	* src/testsuite/dlvhex/TestPlugin.cpp: Added plugin for testsuite.

	* src/testsuite/dlvhex/Makefile.am: Modified testscript execution to
	accommodate test-plugin. Creation of test-plugin.

	* src/testsuite/dlvhex/run-dlvhex-tests.sh: Include test-plugin.

2007-04-23  Thomas Krennwallner  <tkren@kr.tuwien.ac.at>

	* src/dlvhex/Rule.cpp (Rule::operator==): Use STL algorithms.

	* include/dlvhex/Makefile.am (pkginclude_HEADERS): Add
	PluginContainer.h.
	(noinst_HEADERS): noinst_HEADERS are now disjunct to
	pkginclude_HEADERS.

	* src/dlvhex/ExternalAtom.cpp: Initialize ExternalAtom::pluginAtom
	to 0.

2007-04-22  Thomas Krennwallner  <tkren@kr.tuwien.ac.at>

	* src/dlvhex/Makefile.am (libdlvhexbase_la_LDFLAGS): Bump version-info to 5:0:0.
	(libaspsolver_la_LDFLAGS): Start version-info with 0:0:0.

	* src/dlvhex/GraphBuilder.cpp: Use Rule* instead of rule-id in Dependency.

	* include/dlvhex/ExternalAtom.h (ExternalAtom::setFunctionName): New method.
	(ExternalAtom::initReplAux, ExternalAtom::extAtomNo): Set replication and aux Name according to extAtomNo.
	(ExternalAtom::findPluginAtom): Add const modifier s.t. we can lazy-setup ExternalAtom::pluginAtom.
	* src/dlvhex/ExternalAtom.cpp: Likewise.

	* include/dlvhex/AtomNode.h (NodeGraph::reset, NodeGraph::getProgram): New methods.
	(Dependency::Type): Use powers of 2 as type numbers, so we can encode bitstrings.
	Use Rule* instead of a rule-id.
	* src/dlvhex/AtomNode.cpp: Likewise.

2007-04-20  Thomas Krennwallner  <tkren@kr.tuwien.ac.at>

	* include/dlvhex/Atom.h (Atom::setArguments): New method.
	* src/dlvhex/Atom.cpp: Likewise.

	* src/dlvhex/ExternalAtom.cpp (ExternalAtom::setInputTerms): New method.
	* include/dlvhex/ExternalAtom.h: Likewise.

2006-12-06  Roman Schindlauer  <roman@kr.tuwien.ac.at>

	* benchmarks/reviewers-pureasp.dlv: Added benchmark.

	* benchmarks/run.sh: Modified "time"-call.

	* configure.ac: Bumped version to 1.5. Added check for boost-time-date in
	case of --enable-debug.

	* examples/tests/dlvhextests.test: Added msp and 3col tests.

	* include/dlvhex/globals.h: Added timer-start and stop macros.

	* m4/boost.m4: AC_LANG_PUSH instead of deprecated AC_LANG_SAVE.

	* src/dlvhex/ASPsolver.cpp (callSolver): Added profiling.
	* src/dlvhex/Component.cpp (evaluate): Likewise.
	* src/dlvhex/FixpointModelGenerator.cpp (compute): Likewise.
	* src/dlvhex/GuessCheckModelGenerator.cpp (compute): Likewise.
	* src/dlvhex/OrdinaryModelGenerator.cpp (compute): Likewise.
	* src/dlvhex/dlvhex.cpp (printUsage), (main): Likewise.

	* src/dlvhex/AtomNode.cpp: Avoid compiler warning (scope of variable
	declaration).

	* src/dlvhex/AtomSet.cpp (multiplySets): Subset-tests for speedup.

	* src/dlvhex/BoostComponentFinder.cpp (findStrongComponents): Proper
	usage of verbose-categories and -output-stream.
	* src/dlvhex/DependencyGraph.cpp (componentFinder): Likewise.
	* src/dlvhex/PluginContainer.cpp (importPlugin): Likewise.
	* src/dlvhex/SafetyChecker.cpp (throw): Likewise.

	* src/dlvhex/GraphProcessor.cpp (run): Added profiling. Added test before
	combination of subgraph-models for speedup.

	* src/dlvhex/globals.cpp (Globals), (doVerbose): Changed
	verbose-categories to bit-setting instead of numerical value.

2006-12-01  Roman Schindlauer  <roman@kr.tuwien.ac.at>

	* src/dlvhex/AtomNode.cpp: Corrected bug in rule-building for constraints

2006-12-01  Roman Schindlauer  <roman@kr.tuwien.ac.at>

	* README: Added dependency information.

	* configure.ac: Added check for boost/ptr_container headers.

	* include/dlvhex/AtomNode.h: Documentation.
	* include/dlvhex/PluginInterface.h: Likewise.

	* src/dlvhex/SafetyChecker.cpp (SafetyCheckerBase), (throw): Modified
	verbose output.

2006-11-28  Thomas Krennwallner  <tkren@kr.tuwien.ac.at>

	* src/dlvhex/AtomNode.cpp (AtomNode::getRules): Update
	documentation.

2006-11-27  Thomas Krennwallner  <tkren@kr.tuwien.ac.at>

	* include/dlvhex/Rule.h: Fix WeakConstraint head atoms handling.
	* src/dlvhex/Rule.cpp: Likewise.

	* include/dlvhex/ExternalAtom.h
	(ExternalAtom::getArity,ExternalAtom::getArguments): Remove.
	* src/dlvhex/ExternalAtom.cpp: Likewise.

	* src/dlvhex/DependencyGraph.cpp: Fix compiler warning.

	* src/dlvhex/Component.cpp: Call AtomNode::getRules only once.
	* src/dlvhex/FixpointModelGenerator.cpp: Likewise.
	* src/dlvhex/GuessCheckModelGenerator.cpp: Likewise.
	* src/dlvhex/OrdinaryModelGenerator.cpp: Likewise.

	* src/dlvhex/Makefile.am: Bump library version to 4:0:0.

	* src/dlvhex/GraphBuilder.cpp (GraphBuilder::run): Create
	Dependency with a rule identifier.

	* include/dlvhex/AtomNode.h: (Dependency::getRuleID): Get rule
	identifier of a dependency.
	(AtomNode::getRules): Create rules of a head atom in an on-the-fly
	fashion.
	* src/dlvhex/AtomNode.cpp: Likewise.

	* include/dlvhex/Rule.h (Rule::addHead,Rule::addBody): New methods.
	* src/dlvhex/Rule.cpp: Likewise.

2006-11-19  Roman Schindlauer  <roman@kr.tuwien.ac.at>

	* include/dlvhex/AtomNode.h: Changed "const Rule*" to "Rule*" in addRule() and
	getRules() and vector of rules.
	* src/dlvhex/AtomNode.cpp (addRule), (operator): Likewise.

	* include/dlvhex/PluginInterface.h: Documentation.

	* include/dlvhex/Program.h: Added iterator in addition to const_iterator.
	Removed const from Rule* in ruleset_t and addRule(), addWeakConstraint().
	Added deleteRule().
	* src/dlvhex/Program.cpp (addRule), (deleteRule),
	(addWeakConstraint): Likewise.

	* include/dlvhex/Rule.h: Removed some of the const from Rule*, because we
	want rules to be modifiable now. Added setHead(), setBody().
	* src/dlvhex/Rule.cpp (setHead), (setBody): Likewise.

	* src/dlvhex/Component.cpp: AtomNode::getRules() doesn't return const
	Rule*'s any more.
	* src/dlvhex/FixpointModelGenerator.cpp (compute): Likewise.
	* src/dlvhex/GuessCheckModelGenerator.cpp (compute): Likewise.
	* src/dlvhex/OrdinaryModelGenerator.cpp (compute): Likewise.

	* src/dlvhex/GraphBuilder.cpp (run): Changed const_iterator to iterator in
	rule-loop, since rule pointers are added to AtomNodes and could be
	modified there later.

	* src/dlvhex/dlvhex.cpp: Documentation.

2006-11-18  Roman Schindlauer  <roman@kr.tuwien.ac.at>

	* configure.ac: Bumped version to 1.4.

	* include/dlvhex/Atom.h: Documentation.

	* include/dlvhex/AtomNode.h: Introduced shared AtomNodePtr.
	* src/dlvhex/AtomNode.cpp: Likewise
	* include/dlvhex/BoostComponentFinder.h: Likewise.
	* include/dlvhex/Component.h: Likewise.
	* src/dlvhex/Component.cpp: Likewise.
	* include/dlvhex/ComponentFinder.h: Likewise.
	* src/dlvhex/ComponentFinder.cpp: Likewise.
	* src/dlvhex/BoostComponentFinder.cpp: Likewise.
	* include/dlvhex/ModelGenerator.h: Likewise.
	* src/dlvhex/FixpointModelGenerator.cpp: Likewise.
	* src/dlvhex/OrdinaryModelGenerator.cpp (compute): Likewise.
	* src/dlvhex/GraphBuilder.cpp (run): Likewise.
	* src/dlvhex/GuessCheckModelGenerator.cpp (compute): Likewise.

	* include/dlvhex/DependencyGraph.h: Moved GraphBuilder out of Constructor.
	Introduced AtomNodePtr.
	* src/dlvhex/DependencyGraph.cpp: Likewise.

	* include/dlvhex/ExternalAtom.h: Documentation.

	* include/dlvhex/Literal.h: Changed RuleBody_t to std::set. Documentation.

	* include/dlvhex/PluginInterface.h: Split Rewriter into Converter,
	Rewriter and Optimizer. Documentation.

	* include/dlvhex/PrintVisitor.h: added getStream().

	* include/dlvhex/Program.h: Changed ruleset_t to std::set. Documentation.

	* include/dlvhex/Registry.h: Added comment.

	* include/dlvhex/Repository.h: Added comment.

	* include/dlvhex/Rule.h: Changed RuleHead_t to std::set. Documentation.

	* include/dlvhex/Term.h: Documentation.

	* include/dlvhex/globals.h: Added verbose-types.
	* src/dlvhex/globals.cpp: Likewise.

	* src/dlvhex/ExternalAtom.cpp: Corrected error in atom construction.

	* src/dlvhex/HexParser.ypp: Changed push_back to insert for heads and
	bodies.

	* src/dlvhex/Literal.cpp (operator): Added less-than operator.

	* src/dlvhex/OutputBuilder.cpp (buildAnswerSet): Corrected tuple-output
	arity.

	* src/dlvhex/PrintVisitor.cpp: Adapted
	output loops to std::set instead of std::vector (heads and bodies).

	* src/dlvhex/Program.cpp: Adapted constructor to std::set (body).

	* src/dlvhex/Rule.cpp: less-than operator for Rule and RuleHead_t.

	* src/dlvhex/dlvhex.cpp: Introduced Converter-calls and Optimizer-calls.

	* src/testsuite/dlvhex/ASPsolverTest.cpp: Removed verbose output.

	* src/testsuite/dlvhex/TestGraphProcessor.cpp: Adpated to new head and
	body containers.

	* src/testsuite/dlvhex/TestSuite.cpp: Modified type of outputter.

2006-10-30  Roman Schindlauer  <roman@kr.tuwien.ac.at>

	* configure.ac: Turn off ps-documentation per default.

	* include/dlvhex/Term.h: Enhanced documentation. Changed type Type to
	TermType.
	* src/dlvhex/Term.cpp: Changed typedef of Type to TermType.

	* src/dlvhex/FixpointModelGenerator.cpp (compute): Enhanced documentation.
	* src/dlvhex/dlvhex.cpp: Likewise.

2006-10-27  Roman Schindlauer  <roman@kr.tuwien.ac.at>

	* src/dlvhex/ExternalAtom.cpp (findPluginAtom): Added function to check
	external atom parameters. Removed checks from constructor.
	* include/dlvhex/ExternalAtom.h: Likewise.

	* src/dlvhex/HexParser.ypp: Call check after construction of external
	atom.

2006-10-27  Roman Schindlauer  <roman@kr.tuwien.ac.at>

	* doxygen.am: Updating and improving doxygen output.
	* doxygen.cfg: Likewise.
	* include/dlvhex/ASPsolver.h: Likewise.
	* include/dlvhex/AggregateAtom.h: Likewise.
	* include/dlvhex/DLVresultParserDriver.h: Likewise.
	* include/dlvhex/HexParserDriver.h: Likewise.
	* include/dlvhex/Term.h: Likewise.
	* src/dlvhex/ASPsolver.cpp: Likewise.
	* src/dlvhex/Component.cpp (evaluate): Likewise.
	* src/dlvhex/DLVresultParserDriver.cpp: Likewise.
	* src/dlvhex/HexParserDriver.cpp: Likewise.
	* src/dlvhex/OutputBuilder.cpp: Likewise.
	* src/dlvhex/PluginInterface.cpp: Likewise.
	* src/dlvhex/Term.cpp (Term): Likewise.
	* src/dlvhex/dlvhex.cpp: Likewise.

2006-10-25  Thomas Krennwallner  <tkren@kr.tuwien.ac.at>

	* include/dlvhex/BaseVisitor.h: Add doxygen doc.
	* include/dlvhex/PrintVisitor.h: Likewise.
	* include/dlvhex/ProgramBuilder.h: Likewise.
	* include/dlvhex/Repository.h: Likewise.

2006-10-24  Thomas Krennwallner  <tkren@kr.tuwien.ac.at>

	* src/dlvhex/Makefile.am: Add PrintVisitor.cpp and bump library
	version to 3:0:0.

	* include/dlvhex/Makefile.am: Add BaseVisitor.h and
	PrintVisitor.h.

	* include/dlvhex/BaseVisitor.h: Add Visistor classes.
	* include/dlvhex/PrintVisitor.h: Likewise.
	* src/dlvhex/PrintVisitor.cpp: Likewise.

	* include/dlvhex/AggregateAtom.h: Implement Visitor Pattern.
	* include/dlvhex/Atom.h: Likewise.
	* include/dlvhex/AtomSet.h: Likewise.
	* include/dlvhex/ExternalAtom.h: Likewise.
	* include/dlvhex/Literal.h: Likewise.
	* include/dlvhex/ProgramBuilder.h: Likewise.
	* include/dlvhex/Repository.h: Likewise.
	* include/dlvhex/Rule.h: Likewise.
	* src/dlvhex/AggregateAtom.cpp: Likewise.
	* src/dlvhex/AnswerSet.cpp: Likewise.
	* src/dlvhex/Atom.cpp: Likewise.
	* src/dlvhex/AtomSet.cpp: Likewise.
	* src/dlvhex/BoostComponentFinder.cpp: Likewise.
	* src/dlvhex/ExternalAtom.cpp: Likewise.
	* src/dlvhex/GraphProcessor.cpp: Likewise.
	* src/dlvhex/GuessCheckModelGenerator.cpp: Likewise.
	* src/dlvhex/Literal.cpp: Likewise.
	* src/dlvhex/OutputBuilder.cpp: Likewise.
	* src/dlvhex/Program.cpp: Likewise.
	* src/dlvhex/ProgramBuilder.cpp: Likewise.
	* src/dlvhex/Repository.cpp: Likewise.
	* src/dlvhex/Rule.cpp: Likewise.
	* src/dlvhex/dlvhex.cpp: Likewise.
	* src/testsuite/dlvhex/TypeTest.cpp: Likewise.

2006-10-18  Roman Schindlauer  <roman@kr.tuwien.ac.at>

	* examples/agg1.hex: Added aggregates example and test.
	* examples/tests/dlvhextests.test: Likewise.

	* examples/tests/agg1.out: Added aggregates test result.

	* include/dlvhex/AggregateAtom.h: Added.
	* include/dlvhex/Makefile.am: Likewise.

	* include/dlvhex/Rule.h: Removed typedef of RuleBody_t.
	* include/dlvhex/Literal.h: Moved typedef of RuleBody_t here.

	* src/dlvhex/AggregateAtom.cpp: Added.
	* src/dlvhex/Makefile.am: Likewise.

	* src/dlvhex/HexParser.ypp: Added parsing of aggregates.
	* src/dlvhex/HexScanner.lpp: Likewise.

	* src/dlvhex/SafetyChecker.cpp (throw): Consider aggregate-atoms when
	checking for weak safety.

	* src/testsuite/dlvhex/run-dlvhex-tests.sh: Extended parsing of .test
	files: (optional) third string in each line is apssed to dlvhex as
	parameter.

2006-10-16  Roman Schindlauer  <roman@kr.tuwien.ac.at>

	* README: Extended.

	* include/dlvhex/Makefile.am: Install globals.h.

	* include/dlvhex/globals.h: Added functions addFilter() and getFilters()
	for global filter handling.
	* src/dlvhex/globals.cpp (addFilter,getFilters): Likewise.

	* src/dlvhex/ResultContainer.cpp (filterIn): Do nothing if filter list is
	empty.

	* src/dlvhex/dlvhex.cpp (main): Global filter handling.

2006-10-05  Thomas Krennwallner  <tkren@kr.tuwien.ac.at>

	* src/dlvhex/Component.cpp (SubGraph::dump): Use out instead of
	std::cout.
	Use std::cerr instead of std::cout for debugging output.

	* src/dlvhex/Makefile.am: Install libaspsolver and add depgraph
	related code to libdlvhexbase.

	* include/dlvhex/Rule.h: Add operator<< for Rules and
	WeakConstraints.
	* src/dlvhex/Rule.cpp: Likewise.

	* include/dlvhex/Makefile.am: Install depgraph related header
	files.

	* dlvhex.pc.in: Add libaspsolver to the libraries.

2006-09-27  Roman Schindlauer  <roman@kr.tuwien.ac.at>

	* README: Corrected and improved README.

	* examples/tests/dlvhextests.test: Added namespace test.
	* examples/namespace1.hex: Added.
	* examples/tests/namespace1.out: Added.

	* src/dlvhex/GraphBuilder.cpp (run): Allow NAF external atoms.

	* src/dlvhex/HexParser.ypp: Added NAF external atoms.

	* src/dlvhex/HexScanner.lpp: Corrected bug in counting newlines.

	* src/dlvhex/Makefile.am: Changed compilation order of ASPsolver.cpp.

	* src/dlvhex/dlvhex.cpp (printUsage), (main): Corrected and extended
	help-message. Added switch for keeping namespace-abbreviations in the
	result. Use mkstemp instead of tmpnam to avoid compiler warning.

	* src/testsuite/dlvhex/Makefile.am: Added parameter handling for
	invoking dlvhex from the test-script.
	* src/testsuite/dlvhex/run-dlvhex-tests.sh: Likewise. Escape single
	quotes when comparing dlvhex-output. Added character encoding in
	python script.

2006-09-18  Roman Schindlauer  <roman@kr.tuwien.ac.at>

	* include/dlvhex/globals.h: Introduced verbose-levels and
	verbose-actions. doVerbose() is true, if specified verbose-level is
	higher than passed verbose-action.
	* src/dlvhex/globals.cpp (Globals), (doVerbose): Likewise.

	* src/dlvhex/ASPsolver.cpp (callSolver): Catching exception if process
	pipe cannot be written.

	* src/dlvhex/Component.cpp (evaluate): Use doVerbose() method with
	corresponding flag for verbose output.
	* src/dlvhex/FixpointModelGenerator.cpp (compute): Likewise.
	* src/dlvhex/GuessCheckModelGenerator.cpp (compute): Likewise.
	* src/dlvhex/OrdinaryModelGenerator.cpp (compute): Likewise.

	* src/dlvhex/dlvhex.cpp (main): Dump rewritten program in
	verbose mode.

2006-09-17  Roman Schindlauer  <roman@kr.tuwien.ac.at>

	* Makefile.am: Added examples-subdir.

	* configure.ac: Added examples-Makefile.

	* examples/Makefile.am: Added.
	* examples/weak1.hex: Added test program.
	* examples/weak2.hex: Added test program.
	* examples/tests/dlvhextests.test: Added list of test-programs to be
	processed by testsuite.
	* examples/tests/weak1.out: Added test output.
	* examples/tests/weak2.out: Added test output.

	* examples/complex.hex: Removed.
	* examples/delicious.hex: Removed.
	* examples/foaf.hex: Removed.
	* examples/raptorerror.hex: Removed.
	* examples/shop.hex: Removed.
	* examples/shop.owl: Removed.
	* examples/test.hex: Removed.
	* examples/tweety.hex: Removed.
	* examples/tweety_bird.owl: Removed.

	* include/dlvhex/AnswerSet.h: Added static methods setMaxLevelWeight(),
	getMaxLevel().

	* include/dlvhex/ResultContainer.h: Removed lowestWeights class member
	variable.

	* src/dlvhex/Makefile.am: Changed order of libaspsolver sources to
	avoid missing bison-generated files in build process.

	* src/dlvhex/AnswerSet.cpp (setSet), (addWeight),
	(setMaxLevelWeight), (getMaxLevel): Added methods.

	* src/dlvhex/OutputBuilder.cpp (buildAnswerSet): Improve silent output
	in case of weak constraints.

	* src/dlvhex/ResultContainer.cpp (addSet), (print): Remove lowest cost
	computation at set-add-time. Stop model output in case of weak
	constraints after best model(s), correcting previous wrong handling.

	* src/dlvhex/dlvhex.cpp (printUsage), (main): Added switch --allmodels
	to print all models in case of weak constraints.

	* src/testsuite/dlvhex/run-dlvhex-tests.sh: Added script for checking
	dlvhex output on test programs.

	* src/testsuite/dlvhex/Makefile.am: Added dlvhex test script to
	testsuite.

2006-09-17  Thomas Krennwallner  <tkren@kr.tuwien.ac.at>

	* src/testsuite/dlvhex/Makefile.am (dlvhexTS_SOURCES): Use
	$(top_srcdir) instead of ../.. .
	(AM_CPPFLAGS): Add -I$(top_srcdir)/src.

	* configure.ac: Bump version to 1.3.
	Always define FLEXLEXER_H, otw. make distcheck is a no-op.

2006-09-15  Thomas Krennwallner  <tkren@kr.tuwien.ac.at>

	* configure.ac: Fix bashism.

2006-09-14  Thomas Krennwallner  <tkren@kr.tuwien.ac.at>

	* m4/cppunit.m4: Include updated macros from cppunit 1.12.0.

	* m4/boost.m4: Fix boost version checking on macosx.

	* configure.ac: Don't follow subdirectories when searching for
	FlexLexer.h.

	* src/dlvhex/ProcessBuf.cpp (ProcessBuf): sigemptyset() is a macro
	on macosx.

2006-09-13  Roman Schindlauer  <roman@kr.tuwien.ac.at>

	* configure.ac: Refined packaging of FlexLexer.h.

2006-09-13  Roman Schindlauer  <roman@kr.tuwien.ac.at>

	* include/common.h.in: New file.

	* README: Added configuration information.

	* configure.ac: Added host system checking. Added FlexLexer.h
	packaging.

	* src/dlvhex/ASPsolver.cpp (callSolver): Added comment.

	* src/dlvhex/GuessCheckModelGenerator.cpp (compute): Cleaned up code.

	* src/dlvhex/Makefile.am: Add FlexLexer.h to distribution directory.

	* src/dlvhex/dlvhex.cpp (printLogo): Added version number to logo.

2006-09-07  Thomas Krennwallner  <tkren@kr.tuwien.ac.at>

	* src/dlvhex/Makefile.am: Bump libdlvhexbase version to 2:0:0.

	* configure.ac: Bump dlvhex version to 1.2.

	* include/dlvhex/PluginInterface.h (PluginAtom::Answer):
	Shrinkwrap the output tuples with a boost::shared_ptr<>.
	* src/dlvhex/PluginInterface.cpp: Likewise.

	* src/dlvhex/ProcessBuf.cpp (ProcessBuf::ProcessBuf): Setup struct
	sigaction properly.
	(ProcessBuf::endoffile,ProcessBuf::close): Only close() valid file
	descriptors.

2006-08-20  Roman Schindlauer  <roman@kr.tuwien.ac.at>

	* include/dlvhex/DLVresultParserDriver.h
	(DLVresultParserDriver::parse): Added parameter for dlv
	errors.

	* include/dlvhex/globals.h: Added getVerboseStream() to return verbose
	output stream.

	* src/dlvhex/ASPsolver.cpp (callSolver): Improved verbose output.
	Moved maxint-directive to the end of the input program.

	* src/dlvhex/DLVresultParser.ypp: Keep track of dlv errors.

	* src/dlvhex/DLVresultParserDriver.cpp (parse): Call dlv-result parser
	with error-string parameter.

	* src/dlvhex/DLVresultScanner.lpp: Changed order of tokens.

	* src/dlvhex/ProcessBuf.cpp (open): Added redirection of STDERR.

	* src/dlvhex/dlvhex.cpp (main): Added defaults for global variables.
	Changed verbose-option to accept level.

	* src/dlvhex/globals.cpp (getVerboseStream): Added.

	* src/testsuite/dlvhex/ASPsolverTest.cpp (testExecution),
	(testResult): Added explanatory output.

2006-08-19  Thomas Krennwallner  <tkren@kr.tuwien.ac.at>

	* include/dlvhex/Atom.h (Atom::getArguments): Add non-emptyness
	assertion.

2006-08-18  Roman Schindlauer  <roman@kr.tuwien.ac.at>

	* configure.ac: Set version number to 1.0.0.

	* include/dlvhex/PluginInterface.h: Added Functions setVersion() and
	getVersionMajor(), getVersionMinor(), getVersionMicro(). Constructor
	sets version to 0.0.0.

	* src/dlvhex/PluginContainer.cpp (importPlugin): Added output of
	version number when loading a plugin.

2006-08-13  Thomas Krennwallner  <tkren@kr.tuwien.ac.at>

	* configure.ac: Bump version to 1.1.

2006-08-11  Thomas Krennwallner  <tkren@kr.tuwien.ac.at>

	* include/dlvhex/Term.h (Term::getUnquotedString): Inline code.
 	(Term::compare): Move Term::operator!= to Term::compare.
	* src/dlvhex/Term.cpp: Likewise.

	* include/dlvhex/OutputBuilder.h (OutputBuilder::getString):
 	Inline code.
	* src/dlvhex/OutputBuilder.cpp: Likewise.

	* include/dlvhex/ExternalAtom.h (ExternalAtom::getArguments):
 	Inline code.
	* src/dlvhex/ExternalAtom.cpp: Likewise.

	* src/dlvhex/Atom.cpp (Atom::operator<): Directly operate on
 	arguments instead of a temporary copy of arguments.
 	(Atom::getArguments): Inline code.
 	(Atom::getArgument,Atom::getPredicate): Use a const reference
 	return value.
	* include/dlvhex/Atom.h: Likewise.

2006-08-09  Thomas Krennwallner  <tkren@kr.tuwien.ac.at>

	* src/dlvhex/AtomSet.cpp (AtomSet::operator<): Use
	std::lexicographical_compare instead of std::mismatch.

	* src/dlvhex/AnswerSet.cpp (AnswerSet::operator<): Fix ordering.

2006-08-08  Roman Schindlauer  <roman@kr.tuwien.ac.at>

	* include/dlvhex/globals.h: Changed global variables to singleton
	class.
	* src/dlvhex/globals.cpp (Globals), (Instance), (getOption), (setOption): Likewise.

	* src/dlvhex/ASPsolver.cpp (callSolver): Adjusted to new global class (reading values of dlvhex-switches).
	* src/dlvhex/BoostComponentFinder.cpp (findStrongComponents): Likewise.
	* src/dlvhex/Component.cpp (evaluate): Likewise.
	* src/dlvhex/DLVresultParser.ypp: Likewise.
	* src/dlvhex/DependencyGraph.cpp (componentFinder): Likewise.
	* src/dlvhex/FixpointModelGenerator.cpp (serializeProgram), (compute):Likewise.
	* src/dlvhex/GraphProcessor.cpp (run): Likewise.
	* src/dlvhex/GuessCheckModelGenerator.cpp (compute): Likewise.
	* src/dlvhex/HexParser.ypp: Likewise.
	* src/dlvhex/OrdinaryModelGenerator.cpp (initialize), (compute): Likewise.
	* src/dlvhex/PluginContainer.cpp (importPlugin): Likewise.
	* src/dlvhex/SafetyChecker.cpp (SafetyCheckerBase), (throw): Likewise.
	* src/dlvhex/dlvhex.cpp (main): Likewise.
	* src/testsuite/dlvhex/ASPsolverTest.cpp (setUp): Likewise.

	* src/dlvhex/AtomSet.cpp: Corrected AtomSet< operator.

	* src/dlvhex/Makefile.am: Added version-info for libdlvhexbase.

	* src/testsuite/dlvhex/TestGraphProcessor.cpp (testSimple): Added debug-output.


2006-08-07  Thomas Krennwallner  <tkren@kr.tuwien.ac.at>

	* include/dlvhex/AtomSet.h (AtomSet::const_iterator): Add support
	for pre- and postfix operator--().

2006-08-07  Roman Schindlauer  <roman@kr.tuwien.ac.at>

	* configure.ac: Allowing non-absolute dlv-path.

	* src/dlvhex/ProcessBuf.cpp (open): Allowing dlv to be executed in
	user-$PATH


2006-08-04  Thomas Krennwallner  <tkren@kr.tuwien.ac.at>

	* include/dlvhex/AtomSet.h (AtomSet::const_iterator): In order to
	get the STL algorithms working we inherit from std::iterator<>.

2006-07-31  Roman Schindlauer  <roman@kr.tuwien.ac.at>

	* include/dlvhex/PluginInterface.h: New prototype for setOptions().

	* src/dlvhex/dlvhex.cpp (main): Improved option handling with plugins.


2006-07-23  Thomas Krennwallner  <tkren@kr.tuwien.ac.at>

	* src/dlvhex/Literal.cpp (Literal::operator=): Return *this.

	* src/dlvhex/Atom.cpp: Pass ctor arguments by reference.
	* include/dlvhex/Atom.h: Likewise.

	* include/dlvhex/AtomSet.h (AtomSet::const_iterator::operator->):
	Add operator.

2006-07-19  Roman Schindlauer  <roman@kr.tuwien.ac.at>

	* include/dlvhex/Term.h: Added function isAnon().

	* src/dlvhex/ASPsolver.cpp (callSolver): Debug output added/removed.

	* src/dlvhex/HexParser.ypp: Removed comment.

	* src/dlvhex/Term.cpp: Added isAnon(). Fixed wrong unification
	handling.


2006-07-10  Thomas Krennwallner  <tkren@kr.tuwien.ac.at>

	* m4/doxygen.m4: Fix for newer autoconfs, see Debian Bug #368712.

2006-07-06  Thomas Krennwallner  <tkren@kr.tuwien.ac.at>

	* configure.ac: Add AC_LIBTOOL_DLOPEN.

	* src/dlvhex/Makefile.am (dlvhex_LDFLAGS): Add -static and
	-export-dynamic.

2006-06-21  Thomas Krennwallner  <tkren@kr.tuwien.ac.at>

	* configure.ac: Add AC_LIBTOOL_DLOPEN.

	* src/dlvhex/Makefile.am (dlvhex_LDFLAGS): Add -static and
	-export-dynamic.

2006-06-16  Roman Schindlauer  <roman@kr.tuwien.ac.at>

	* configure.ac: Changed version number to 1.0. This will now be the
	official dlvhex 1.0 release.

2006-06-15  Thomas Krennwallner  <tkren@kr.tuwien.ac.at>

	* src/dlvhex/Makefile.am: Check versions of bison and flex.

	* src/dlvhex/HexParserDriver.cpp: Include HexFlexLexer.h

	* src/dlvhex/DLVresultParserDriver.cpp: Include DLVresultFlexLexer.h.

	* src/dlvhex/DLVresultParser.ypp: Adapt parser to bison 2.2/2.3.
	* src/dlvhex/DLVresultScanner.lpp: Likewise.
	* src/dlvhex/HexParser.ypp: Likewise.
	* src/dlvhex/HexScanner.lpp: Likewise.

	* include/dlvhex/Makefile.am (noinst_HEADERS): Add
	HexFlexLexer.h and DLVresultFlexLexer.h.

	* include/dlvhex/ExternalAtom.h: Fix warning.
	* src/dlvhex/ExternalAtom.cpp: Likewise.

	* include/dlvhex/HexParserDriver.h (HexFlexLexer): Remove.

	* include/dlvhex/DLVresultParserDriver.h (DLVresultFlexLexer): Remove.

	* include/dlvhex/DLVresultFlexLexer.h: New file.
	* include/dlvhex/HexFlexLexer.h: Likewise.

2006-06-12  Roman Schindlauer  <roman@kr.tuwien.ac.at>

	* src/dlvhex/AnswerSet.cpp: Corrected answer set ordering in case of
	weak constraints (higher levels have higher priority).

	* src/dlvhex/ResultContainer.cpp (filterIn): Keep only positive facts
	if filter is used.

	* src/dlvhex/dlvhex.cpp (main): do not try to close dlt-inputstream if
	dlt is not used.


2006-06-07  Roman Schindlauer  <roman@kr.tuwien.ac.at>

	* include/dlvhex/AtomSet.h: New function matchAtom().
	* src/dlvhex/AtomSet.cpp: Likewise.

	* include/dlvhex/Component.h: Prepared input set filtering for
	components.
	* src/dlvhex/Component.cpp (modelGenerator), (evaluate): Likewise.

	* include/dlvhex/NamesTable.h: Corrected error in namespace handling.

	* src/dlvhex/GuessCheckModelGenerator.cpp (compute): Corrected wrong
	behaviour.

	* src/dlvhex/Makefile.am: Removed static linking.

	* src/dlvhex/Term.cpp: Corrected bug in getUnquotedStrings().

	Fixes bug: #25


2006-06-06  Roman Schindlauer  <roman@kr.tuwien.ac.at>

	* include/dlvhex/NamesTable.h: Added compare method for name-iterator.

	* include/dlvhex/Term.h: Return const string& instead of string.

	* src/dlvhex/Atom.cpp: Accelerated Atom< ().

	* src/dlvhex/Term.cpp: Accelerated Term!= () by comparing
	term-name-iterators instead of term-strings.


2006-06-05  Roman Schindlauer  <roman@kr.tuwien.ac.at>

	* src/dlvhex/dlvhex.cpp (insertNamespaces), (removeNamespaces),
	(main): Adapted namespace handling to new namestable - strings are now
	stored with their quotes.

	* src/dlvhex/helper.cpp (stringExplode): Do not create a vector
	element if string to explode is empty. This allows for an empty filter
	string to have no effect.


2006-06-04  Roman Schindlauer  <roman@kr.tuwien.ac.at>

	* include/dlvhex/NamesTable.h: Added lookup table to speed up
	name-retrieval.

	* src/dlvhex/Atom.cpp: Improved speed of operator<.

	* src/dlvhex/DLVresultParser.ypp: Removed debug switches.

	* src/dlvhex/Term.cpp (Term): Simplified handling of quoted strings.

2006-05-31  Roman Schindlauer  <roman@kr.tuwien.ac.at>

	* include/dlvhex/Atom.h: Modified the BuiltinPredicate to be closer to
	the parent class Atom.
	* src/dlvhex/Atom.cpp (BuiltinPredicate): Likewise.

	* include/dlvhex/ResultContainer.h: Added workaround to remove DLT
	auxiliary atoms from result.
	* src/dlvhex/ResultContainer.cpp (filterOutDLT): Likewise.
	* src/dlvhex/dlvhex.cpp (main): Likewise.

	Fixes bug: #27


2006-05-24  Thomas Krennwallner  <tkren@kr.tuwien.ac.at>

	* include/dlvhex/ProcessBuf.h: New file.
	* src/dlvhex/ProcessBuf.cpp: Likewise.

	* configure.ac: Don't create non-existing examples/Makefile.

	* include/dlvhex/Makefile.am (noinst_HEADERS): Add ProcessBuf.h.

	* src/dlvhex/Makefile.am (libaspsolver_la_SOURCES): Add ProcessBuf.cpp.

	* src/dlvhex/DLVresultParserDriver.cpp: Remove returncode
	parameter.
	* include/dlvhex/DLVresultParserDriver.h: Likewise.

	* src/dlvhex/DLVresultParser.ypp: Remove returncode parameter.
	Allow empty input (-silent).

	* src/dlvhex/ASPsolver.cpp (ASPsolver::callSolver): Outsource fork
	code to ProcessBuf.

	* include/dlvhex/ASPsolver.h (ASPsolver::callSolver): Use a
	reference to const std::string as program parameter.

2006-05-20  Roman Schindlauer  <roman@kr.tuwien.ac.at>

	* Makefile.am: Removed example directory.

	* bootstrap.sh: Added glibtoolize if libtoolize is not found (MacOS).

	* examples/Makefile.am: Removed.

	* include/dlvhex/Atom.h: Reintroduced the usage of Terms in builtins
	to enable namespace handling for builtin atoms.

	* src/dlvhex/ASPsolver.cpp (callSolver): Improved method of calling
	dlv, avoiding temp-file and problems on MacOS.
	* src/dlvhex/DLVresultParser.ypp: Likewise.

	* src/dlvhex/HexParser.ypp: Calling builtin-constructor with terms.

	* src/dlvhex/HexScanner.lpp: Allowing empty string constants.

	* src/dlvhex/Makefile.am: Enabled static linking.

	* src/dlvhex/dlvhex.cpp (main): NameTable debug output correction.

	Fixes bug: #26, #29


2006-05-16  Roman Schindlauer  <roman@kr.tuwien.ac.at>

	* include/dlvhex/AnswerSet.h: Added operator<< for debugging
	purposes.

	* include/dlvhex/AtomSet.h: Changed return value of print() from void
	to std::ostream to be compatible with other print() functions.
	* src/dlvhex/AtomSet.cpp: Likewise.

	* include/dlvhex/HexParserDriver.h: Added function setOrigin() to set
	a filename associated with the input to parse.

	* src/dlvhex/AnswerSet.cpp (operator<): Corrected wrong operator
	behaviour. Added operator<< for debugging purposes.

	* src/dlvhex/GuessCheckModelGenerator.cpp (compute): Corrected
	algorithm.

	* src/dlvhex/HexParser.ypp: Registered filename to Rule constructor.

	* src/dlvhex/HexParserDriver.cpp (setOrigin), (parse): Added function
	setOrigin(). Added correct error handling to function parse when
	called with istream.

	* src/dlvhex/SafetyChecker.cpp (throw): Corrected safety error message
	handling. Modified verbose output.

	* src/dlvhex/dlvhex.cpp (main): Added passing of filename to parser
	driver.

	Fixes bug: #13, #16

2006-05-13  Roman Schindlauer  <roman@kr.tuwien.ac.at>

	* src/dlvhex/Atom.cpp (operator<): Throw proper exception in case of
	arity mismatch.

	* src/dlvhex/HexParser.ypp: Catch exception coming from creating a new
	Atom or adding it to the factory.

	Fixes bug: #22, 23


2006-05-10  Roman Schindlauer  <roman@kr.tuwien.ac.at>

	* include/dlvhex/Atom.h: Modified BuiltinPredicate to consist of a
	general string instead of of two terms an an operator.

	* src/dlvhex/ASPsolver.cpp (callSolver): The maxint directive for dlv
	has to prepend the program instead of being appended at the end.
	Corrected.

	* src/dlvhex/Atom.cpp (operator<): Removed arity assertion for
	comparisons of atoms with variable predicates.

	* src/dlvhex/AtomSet.cpp: Corrected predicateMatches() operator
	parameters.

	* src/dlvhex/HexParser.ypp: Modified parsing of builtin predicates to
	fit class modifications. Added parsing of #int() predicate.

	* src/dlvhex/SafetyChecker.cpp (testRules): Included variable
	predicate in body in list of safe variables.

	Fixes bug: #19, #20, #21


2006-05-09  Roman Schindlauer  <roman@kr.tuwien.ac.at>

	* include/dlvhex/Term.h: Added methods Term::registerAuxiliaryName()
	and Term::getAuxiliaryNames() as an interface for the list of
	auxiliary names.
	* src/dlvhex/Term.cpp: Likewise.

	* src/dlvhex/ExternalAtom.cpp (constructor): Adapted to call new
	Term::registerAuxiliaryName().
	* src/dlvhex/Rule.cpp (WeakConstraint constructor): Likewise.
	* src/dlvhex/dlvhex.cpp (main): Likewise.


2006-05-07  Roman Schindlauer  <roman@kr.tuwien.ac.at>

	* src/dlvhex/ASPsolver.cpp (ASPsolver::callSolver): Extended verbose
	output in case of solver failure.

	* src/dlvhex/ExternalAtom.cpp (ExternalAtom::operator==): Corrected
	equality operator.

	* src/dlvhex/dlvhex.cpp (main): Improved help output. Added command
	line switch --noeval. Added verbose output for plugin search
	locations.


2006-05-05  Roman Schindlauer  <roman@kr.tuwien.ac.at>

	* include/dlvhex/Atom.h: Made operator!= nonvirtual.

	* include/dlvhex/Error.h: Cleaned up error handling.

	* include/dlvhex/ExternalAtom.h: Introduced second operator== for
	comparison with Atom&. Two comparison functions, for Atom& and for
	ExternalAtom&, are needed.
	* src/dlvhex/Error.cpp: Likewise.

	* src/dlvhex/HexParser.ypp: Catching exceptions from propositional
	atom creation.

	* src/dlvhex/HexParserDriver.cpp: (parse): Adapted to new error
	handling.
	* src/dlvhex/dlvhex.cpp: (main): Likewise.


2006-05-04  Roman Schindlauer  <roman@kr.tuwien.ac.at>

	* include/dlvhex/Atom.h (GetArguments): Made method virtual.

	* include/dlvhex/ExternalAtom.h (GetAguments): Made method virtual.

	* src/dlvhex/ExternalAtom.cpp: Implemented operator==.

	* src/dlvhex/GraphBuilder.cpp (run): Added proper dependency handling
	of chained external atoms within one rule body.

2006-05-04  Roman Schindlauer  <roman@kr.tuwien.ac.at>

	* include/dlvhex/PluginInterface.h: Changed rewriter stream types to pointers.

	* include/dlvhex/globals.h: Added string to be passed to the ASP
	solver for adding a maxint-directive.

	* src/dlvhex/ASPsolver.cpp (callSolver): Added maxint-directive to
	the program to be solved, from a global variable set in the Hex-parser.

	* src/dlvhex/AnswerSet.cpp (moreExpensiveThan): Corrected error in
	reading weights of the specified weight-vector.

	* src/dlvhex/Atom.cpp (Constructor): Moved assertion for nonground
	predicate names to initialization of non-propositional atoms. Added
	SyntaxError in case of variable propositional atoms.

	* src/dlvhex/HexParser.ypp: Added parsing of maxint-directive.
	Admitted empty parentheses for external atoms with output arity zero.

	* src/dlvhex/dlvhex.cpp (main): Corrected handling of streams and
	rewriters.

	* src/dlvhex/globals.cpp: Added string for maxint-directive.

2006-05-03  Roman Schindlauer  <roman@kr.tuwien.ac.at>

	* include/dlvhex/AnswerSet.h: New File.

	* include/dlvhex/Makefile.am: Added AnswerSet.h.

	* include/dlvhex/OutputBuilder.h: Changed all AtomSet to AnswerSet.

	* include/dlvhex/Program.h: Added addition and retrieval for weak
	constraints.
	* src/dlvhex/Program.cpp: Likewise.

	* include/dlvhex/ResultContainer.h: Changed type of result from
	std::vector<AtomSet> to std::set<AnswerSetPtr,
	ResultContainer::AnswerSetPtrCompare>. Added comparison operator
	for AnswerSetPtrCompare. Added handling of weak constraint-
	auxiliary predicate. Added vector for optimal costs.
	* src/dlvhex/ResultContainer.cpp: Likewise.

	* include/dlvhex/Rule.h: Added class for weak constraints, derived
	from Rule.
	* src/dlvhex/Rule.cpp: Likewise.

	* src/dlvhex/AnswerSet.cpp: New file.

	* src/dlvhex/DLVresultParser.ypp: Introduced number type for
	integer handling.
	* src/dlvhex/DLVresultScanner.lpp: Likewise.

	* src/dlvhex/HexParser.ypp: Added weak constraint handling.
	Introduced number type for integer handling. Added predicate syntax
	for builtins.

	* src/dlvhex/HexScanner.lpp: Introduced number type for integer
	handling.

	* src/dlvhex/Makefile.am: Added AnswerSet.cpp.

	* src/dlvhex/OutputBuilder.cpp (buildAnswerSet): Added weight
	output for answer set costs.

	* src/dlvhex/ParserDriver.cpp: Corrected bug of wrong line output
	in case of syntax errors.

	* src/dlvhex/Term.cpp (operator!=) Corrected bug in handling
	NULLCONST.

	* src/dlvhex/dlvhex.cpp (main): Reactivated dlt preparsing. Added
	support for weak constraints.

	Fixes bug: #9, #10, #11

2006-05-02  Roman Schindlauer  <roman@kr.tuwien.ac.at>

	* include/dlvhex/PluginInterface.h (setOptions): Modified argument type.

	* src/dlvhex/AtomSet.cpp (operator<) Corrected semantics of AtomSet
	comparison.

	* src/dlvhex/GuessCheckModelGenerator.cpp (compute): Corrected bug in
	creation of guessing rules - replacement atoms for external atoms were
	created without input arguments.

	* src/dlvhex/dlvhex.cpp (main): Updated option handling, passing
	unparsed options to plugins and aborting, if any options are left
	after plugins. Commented out dlt-preparsing. Activated
	plugin-rewriters.

	* src/testsuite/dlvhex/TestGraphProcessor.cpp (testSimple): Removed
	debug output.

	* src/testsuite/dlvhex/TypeTest.cpp (testConstruction): Added test
	for set of AtomSet comparison.

2006-04-25  Roman Schindlauer  <roman@kr.tuwien.ac.at>

	* Makefile.am: Added doxygen stuff to EXTRA_DIST files.

	* README: Added.

	* ChangeLog: Added.

	* configure.ac: Removed bison/flex checks, commented back in boost-header
	checks.

	* examples/Makefile.am: Removed shop.owl (needs other plugins, not
	useful as pure dlvhex-example).

	* src/dlvhex/Makefile.am: Reformat. Added bison output files to
	EXTRA_DIST.

	* src/dlvhex/ASPsolver.cpp (callSolver): Corrected debug-output.

	* src/dlvhex/AtomFactory.cpp (reset): Added reset() to clear factory.
	* include/dlvhex/AtomFactory.h: Likewise.

	* src/dlvhex/AtomSet.cpp (multiplySets): Added check for minimality.

	* src/dlvhex/Literal.cpp (operator=): Added assignment operator.
	* include/dlvhex/Literal.h: Likewise.

	* src/dlvhex/dlvhex.cpp (main): Prepared integration of
	plugin-rewriters.

	* include/dlvhex/Makefile.am: Added missing header files.

	* include/dlvhex/BoostComponentFinder.h: Removed superficial
	header-includes.

	* include/dlvhex/ComponentFinder.h: Added (empty) virtual Destructor.

	* include/dlvhex/DLVresultFlexLexer.h: Removed.

	* include/dlvhex/AtomSet.h: Added operator< for comparison of sets of AtomSets (does
	not work yet).

	* src/testsuite/dlvhex/ASPsolverTest.cpp (tearDown): Added reset of
	AtomFactory after each test in order to avoid conflicting atoms.

	* src/testsuite/dlvhex/TestGraphProcessor.cpp: Added.

	* src/testsuite/dlvhex/Makefile.am: Added dlvhex-sources necessary for
	the new TestGraphProcessor class.

	* include/testsuite/dlvhex/Makefile.am: Added TestGraphProcessor.h.<|MERGE_RESOLUTION|>--- conflicted
+++ resolved
@@ -223,7 +223,11 @@
 	* configure.ac: Set error-limit to 5 for clang.
 	* testsuite/Makefile.am: Likewise.
 
-<<<<<<< HEAD
+2010-11-05  Thomas Krennwallner  <tkren@kr.tuwien.ac.at>
+
+	* examples/Makefile.am (EXTRA_DIST): Add minimality and
+	builtin_safety{1,2} test cases.
+
 2010-10-30  Thomas Krennwallner  <tkren@kr.tuwien.ac.at>
 
 	* NEWS: Update.
@@ -238,12 +242,6 @@
 	* examples/tests/dlvhextests.test: Likewise.
 	* examples/tests/minimality.out: Likewise.
 	* src/testsuite/dlvhex/TestPlugin.cpp: Likewise.
-=======
-2010-11-05  Thomas Krennwallner  <tkren@kr.tuwien.ac.at>
-
-	* examples/Makefile.am (EXTRA_DIST): Add minimality and
-	builtin_safety{1,2} test cases.
->>>>>>> 10c6fb41
 
 2010-10-21  Thomas Krennwallner  <tkren@kr.tuwien.ac.at>
 
@@ -255,7 +253,6 @@
 	* examples/tests/builtin_safety1.out: Likewise.
 	* examples/tests/builtin_safety2.out: Likewise.
 
-<<<<<<< HEAD
 2010-10-10  Thomas Krennwallner  <tkren@kr.tuwien.ac.at>
 
 	Release version 1.7.2.
@@ -264,8 +261,6 @@
 
 	* NEWS: Describe changes to 1.7.2.
 
-=======
->>>>>>> 10c6fb41
 2010-08-16  Peter Schueller  <ps@kr.tuwien.ac.at>
 
 	* src/dlvhex/BoostComponentFinder.cpp: Applied the nice part of the

--- conflicted
+++ resolved
@@ -1,13 +1,10 @@
 dlvhex NEWS -- history of user-visible changes.
 
-<<<<<<< HEAD
-=======
 * Version 2.0.0 ( 2011)
 
 ** TODO
 
 
->>>>>>> e9b91ef4
 * Version 1.7.3 ( 2010)
 
 ** Fix ticket #33.
